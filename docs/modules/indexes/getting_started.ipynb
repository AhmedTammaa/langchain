--- conflicted
+++ resolved
@@ -100,12 +100,8 @@
    "outputs": [],
    "source": [
     "from langchain.document_loaders import TextLoader\n",
-<<<<<<< HEAD
-    "\n",
-    "loader = TextLoader(\"../state_of_the_union.txt\")"
-=======
-    "loader = TextLoader('../state_of_the_union.txt', encoding='utf8')"
->>>>>>> c4ae8c1d
+    "\n",
+    "loader = TextLoader(\"../state_of_the_union.txt\", encoding='utf8')"
    ]
   },
   {
