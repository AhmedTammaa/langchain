--- conflicted
+++ resolved
@@ -10,13 +10,8 @@
 
 [tool.poetry.dependencies]
 python = ">=3.8.1,<4.0"
-<<<<<<< HEAD
-langchain-core = ">=0.0.11,<0.1"
-langchain = ">=0.0.346,<0.1"
-=======
 langchain-core = ">=0.0.12,<0.1"
 langchain = ">=0.0.348,<0.1"
->>>>>>> 52052cc7
 presidio-anonymizer = {version = "^2.2.33", optional = true}
 presidio-analyzer = {version = "^2.2.33", optional = true}
 faker = {version = "^19.3.1", optional = true}
@@ -37,6 +32,8 @@
 mypy = "^0.991"
 types-pyyaml = "^6.0.12.2"
 types-requests = "^2.28.11.5"
+langchain = {path = "../langchain", develop = true}
+langchain-core = {path = "../core", develop = true}
 
 [tool.poetry.group.dev]
 optional = true
