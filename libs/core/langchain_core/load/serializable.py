from abc import ABC
from typing import (
    Any,
    Dict,
    List,
    Literal,
    Optional,
    TypedDict,
    Union,
    cast,
)

from pydantic import BaseModel, ConfigDict  # pydantic: ignore
from typing_extensions import NotRequired

from langchain_core.utils.pydantic import v1_repr


class BaseSerialized(TypedDict):
    """Base class for serialized objects.

    Parameters:
        lc: The version of the serialization format.
        id: The unique identifier of the object.
        name: The name of the object. Optional.
        graph: The graph of the object. Optional.
    """

    lc: int
    id: List[str]
    name: NotRequired[str]
    graph: NotRequired[Dict[str, Any]]


class SerializedConstructor(BaseSerialized):
    """Serialized constructor.

    Parameters:
        type: The type of the object. Must be "constructor".
        kwargs: The constructor arguments.
    """

    type: Literal["constructor"]
    kwargs: Dict[str, Any]


class SerializedSecret(BaseSerialized):
    """Serialized secret.

    Parameters:
        type: The type of the object. Must be "secret".
    """

    type: Literal["secret"]


class SerializedNotImplemented(BaseSerialized):
    """Serialized not implemented.

    Parameters:
        type: The type of the object. Must be "not_implemented".
        repr: The representation of the object. Optional.
    """

    type: Literal["not_implemented"]
    repr: Optional[str]


def try_neq_default(value: Any, key: str, model: BaseModel) -> bool:
    """Try to determine if a value is different from the default.

    Args:
        value: The value.
        key: The key.
        model: The pydantic model.

    Returns:
        Whether the value is different from the default.

    Raises:
        Exception: If the key is not in the model.
    """
    try:
        return model.model_fields[key].get_default() != value
    except Exception:
        return True


class Serializable(BaseModel, ABC):
    """Serializable base class.

    This class is used to serialize objects to JSON.

    It relies on the following methods and properties:

    - `is_lc_serializable`: Is this class serializable?
        By design, even if a class inherits from Serializable, it is not serializable by
        default. This is to prevent accidental serialization of objects that should not
        be serialized.
    - `get_lc_namespace`: Get the namespace of the langchain object.
        During deserialization, this namespace is used to identify
        the correct class to instantiate.
        Please see the `Reviver` class in `langchain_core.load.load` for more details.
        During deserialization an additional mapping is handle
        classes that have moved or been renamed across package versions.
    - `lc_secrets`: A map of constructor argument names to secret ids.
    - `lc_attributes`: List of additional attribute names that should be included
        as part of the serialized representation.
    """

    # Remove default BaseModel init docstring.
    def __init__(self, *args: Any, **kwargs: Any) -> None:
        """"""
        super().__init__(*args, **kwargs)

    @classmethod
    def is_lc_serializable(cls) -> bool:
        """Is this class serializable?

        By design, even if a class inherits from Serializable, it is not serializable by
        default. This is to prevent accidental serialization of objects that should not
        be serialized.

        Returns:
            Whether the class is serializable. Default is False.
        """
        return False

    @classmethod
    def get_lc_namespace(cls) -> List[str]:
        """Get the namespace of the langchain object.

        For example, if the class is `langchain.llms.openai.OpenAI`, then the
        namespace is ["langchain", "llms", "openai"]
        """
        return cls.__module__.split(".")

    @property
    def lc_secrets(self) -> Dict[str, str]:
        """A map of constructor argument names to secret ids.

        For example,
            {"openai_api_key": "OPENAI_API_KEY"}
        """
        return dict()

    @property
    def lc_attributes(self) -> Dict:
        """List of attribute names that should be included in the serialized kwargs.

        These attributes must be accepted by the constructor.
        Default is an empty dictionary.
        """
        return {}

    @classmethod
    def lc_id(cls) -> List[str]:
        """A unique identifier for this class for serialization purposes.

        The unique identifier is a list of strings that describes the path
        to the object.
        For example, for the class `langchain.llms.openai.OpenAI`, the id is
        ["langchain", "llms", "openai", "OpenAI"].
        """
        # Pydantic generics change the class name. So we need to do the following
        if (
            "origin" in cls.__pydantic_generic_metadata__
            and cls.__pydantic_generic_metadata__["origin"] is not None
        ):
            original_name = cls.__pydantic_generic_metadata__["origin"].__name__
        else:
            original_name = cls.__name__
        return [*cls.get_lc_namespace(), original_name]

    model_config = ConfigDict(
        extra="ignore",
    )

    def __repr_args__(self) -> Any:
        return [
            (k, v)
            for k, v in super().__repr_args__()
            if (k not in self.model_fields or try_neq_default(v, k, self))
        ]

    def to_json(self) -> Union[SerializedConstructor, SerializedNotImplemented]:
        """Serialize the object to JSON.

        Returns:
            A json serializable object or a SerializedNotImplemented object.
        """
        if not self.is_lc_serializable():
            return self.to_json_not_implemented()

        secrets = dict()
        # Get latest values for kwargs if there is an attribute with same name
        lc_kwargs = {}
        for k, v in self:
            if not _is_field_useful(self, k, v):
                continue
            # Do nothing if the field is excluded
            if k in self.model_fields and self.model_fields[k].exclude:
                continue

            lc_kwargs[k] = getattr(self, k, v)

        # Merge the lc_secrets and lc_attributes from every class in the MRO
        for cls in [None, *self.__class__.mro()]:
            # Once we get to Serializable, we're done
            if cls is Serializable:
                break

            if cls:
                deprecated_attributes = [
                    "lc_namespace",
                    "lc_serializable",
                ]

                for attr in deprecated_attributes:
                    if hasattr(cls, attr):
                        raise ValueError(
                            f"Class {self.__class__} has a deprecated "
                            f"attribute {attr}. Please use the corresponding "
                            f"classmethod instead."
                        )

            # Get a reference to self bound to each class in the MRO
            this = cast(Serializable, self if cls is None else super(cls, self))

            secrets.update(this.lc_secrets)
            # Now also add the aliases for the secrets
            # This ensures known secret aliases are hidden.
            # Note: this does NOT hide any other extra kwargs
            # that are not present in the fields.
            for key in list(secrets):
                value = secrets[key]
                if key in this.model_fields:
                    alias = this.model_fields[key].alias
                    if alias is not None:
                        secrets[alias] = value
            lc_kwargs.update(this.lc_attributes)

        # include all secrets, even if not specified in kwargs
        # as these secrets may be passed as an environment variable instead
        for key in secrets.keys():
            secret_value = getattr(self, key, None) or lc_kwargs.get(key)
            if secret_value is not None:
                lc_kwargs.update({key: secret_value})

        return {
            "lc": 1,
            "type": "constructor",
            "id": self.lc_id(),
            "kwargs": lc_kwargs
            if not secrets
            else _replace_secrets(lc_kwargs, secrets),
        }

    def to_json_not_implemented(self) -> SerializedNotImplemented:
        return to_json_not_implemented(self)

    def __repr__(self) -> str:
        # TODO(0.3): Remove this override after confirming unit tests!
        return v1_repr(self)


def _is_field_useful(inst: Serializable, key: str, value: Any) -> bool:
    """Check if a field is useful as a constructor argument.

    Args:
        inst: The instance.
        key: The key.
        value: The value.

    Returns:
        Whether the field is useful. If the field is required, it is useful.
        If the field is not required, it is useful if the value is not None.
        If the field is not required and the value is None, it is useful if the
        default value is different from the value.
    """
    field = inst.model_fields.get(key)
    if not field:
        return False
<<<<<<< HEAD

    if field.is_required():
        return True

    if value:
        return True

    # Value is still falsy here!
    if field.default_factory is dict and isinstance(value, dict):
        return False

    # Value is still falsy here!
    if field.default_factory is list and isinstance(value, list):
        return False

    # If value is falsy and does not match the default
    return field.get_default() != value
=======
    # Handle edge case: a value cannot be converted to a boolean (e.g. a
    # Pandas DataFrame).
    try:
        value_is_truthy = bool(value)
    except Exception as _:
        value_is_truthy = False

    # Handle edge case: inequality of two objects does not evaluate to a bool (e.g. two
    # Pandas DataFrames).
    try:
        value_neq_default = bool(field.get_default() != value)
    except Exception as _:
        try:
            value_neq_default = all(field.get_default() != value)
        except Exception as _:
            try:
                value_neq_default = value is not field.default
            except Exception as _:
                value_neq_default = False

    return field.required is True or value_is_truthy or value_neq_default
>>>>>>> 3145995e


def _replace_secrets(
    root: Dict[Any, Any], secrets_map: Dict[str, str]
) -> Dict[Any, Any]:
    result = root.copy()
    for path, secret_id in secrets_map.items():
        [*parts, last] = path.split(".")
        current = result
        for part in parts:
            if part not in current:
                break
            current[part] = current[part].copy()
            current = current[part]
        if last in current:
            current[last] = {
                "lc": 1,
                "type": "secret",
                "id": [secret_id],
            }
    return result


def to_json_not_implemented(obj: object) -> SerializedNotImplemented:
    """Serialize a "not implemented" object.

    Args:
        obj: object to serialize.

    Returns:
        SerializedNotImplemented
    """
    _id: List[str] = []
    try:
        if hasattr(obj, "__name__"):
            _id = [*obj.__module__.split("."), obj.__name__]
        elif hasattr(obj, "__class__"):
            _id = [*obj.__class__.__module__.split("."), obj.__class__.__name__]
    except Exception:
        pass

    result: SerializedNotImplemented = {
        "lc": 1,
        "type": "not_implemented",
        "id": _id,
        "repr": None,
    }
    try:
        result["repr"] = repr(obj)
    except Exception:
        pass
    return result<|MERGE_RESOLUTION|>--- conflicted
+++ resolved
@@ -281,12 +281,8 @@
     field = inst.model_fields.get(key)
     if not field:
         return False
-<<<<<<< HEAD
 
     if field.is_required():
-        return True
-
-    if value:
         return True
 
     # Value is still falsy here!
@@ -296,10 +292,7 @@
     # Value is still falsy here!
     if field.default_factory is list and isinstance(value, list):
         return False
-
-    # If value is falsy and does not match the default
-    return field.get_default() != value
-=======
+      
     # Handle edge case: a value cannot be converted to a boolean (e.g. a
     # Pandas DataFrame).
     try:
@@ -320,8 +313,7 @@
             except Exception as _:
                 value_neq_default = False
 
-    return field.required is True or value_is_truthy or value_neq_default
->>>>>>> 3145995e
+    return value_is_truthy or value_neq_default
 
 
 def _replace_secrets(
