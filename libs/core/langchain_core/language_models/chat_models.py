--- conflicted
+++ resolved
@@ -23,7 +23,6 @@
     cast,
 )
 
-<<<<<<< HEAD
 from pydantic import (
     BaseModel,
     ConfigDict,
@@ -32,8 +31,6 @@
 )
 from typing_extensions import TypedDict
 
-=======
->>>>>>> 08b97158
 from langchain_core._api import deprecated
 from langchain_core.caches import BaseCache
 from langchain_core.callbacks import (
