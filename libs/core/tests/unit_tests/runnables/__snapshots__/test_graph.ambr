# serializer version: 1
# name: test_double_nested_subgraph_mermaid[mermaid]
  '''
  %%{init: {'flowchart': {'curve': 'linear'}}}%%
  graph TD;
  	__start__([__start__]):::first
  	parent_1(parent_1)
  	child_child_1_grandchild_1(grandchild_1)
  	child_child_1_grandchild_2(grandchild_2<hr/><small><em>__interrupt = before</em></small>)
  	child_child_2(child_2)
  	parent_2(parent_2)
  	__end__([__end__]):::last
  	__start__ --> parent_1;
  	child_child_2 --> parent_2;
  	parent_1 --> child_child_1_grandchild_1;
  	parent_2 --> __end__;
  	subgraph child
  	child_child_1_grandchild_2 --> child_child_2;
  	subgraph child_1
  	child_child_1_grandchild_1 --> child_child_1_grandchild_2;
  	end
  	end
  	classDef default fill:#f2f0ff,line-height:1.2
  	classDef first fill-opacity:0
  	classDef last fill:#bfb6fc
  
  '''
# ---
# name: test_graph_sequence[ascii]
  '''
              +-------------+              
              | PromptInput |              
              +-------------+              
                      *                    
                      *                    
                      *                    
             +----------------+            
             | PromptTemplate |            
             +----------------+            
                      *                    
                      *                    
                      *                    
              +-------------+              
              | FakeListLLM |              
              +-------------+              
                      *                    
                      *                    
                      *                    
     +--------------------------------+    
     | CommaSeparatedListOutputParser |    
     +--------------------------------+    
                      *                    
                      *                    
                      *                    
  +--------------------------------------+ 
  | CommaSeparatedListOutputParserOutput | 
  +--------------------------------------+ 
  '''
# ---
# name: test_graph_sequence[mermaid]
  '''
  %%{init: {'flowchart': {'curve': 'linear'}}}%%
  graph TD;
  	PromptInput([PromptInput]):::first
  	PromptTemplate(PromptTemplate)
  	FakeListLLM(FakeListLLM<hr/><small><em>key = 2</em></small>)
  	CommaSeparatedListOutputParser(CommaSeparatedListOutputParser)
  	CommaSeparatedListOutputParserOutput([CommaSeparatedListOutputParserOutput]):::last
  	PromptInput --> PromptTemplate;
  	PromptTemplate --> FakeListLLM;
  	CommaSeparatedListOutputParser --> CommaSeparatedListOutputParserOutput;
  	FakeListLLM --> CommaSeparatedListOutputParser;
  	classDef default fill:#f2f0ff,line-height:1.2
  	classDef first fill-opacity:0
  	classDef last fill:#bfb6fc
  
  '''
# ---
# name: test_graph_sequence_map[ascii]
  '''
                                             +-------------+                                                 
                                             | PromptInput |                                                 
                                             +-------------+                                                 
                                                     *                                                       
                                                     *                                                       
                                                     *                                                       
                                            +----------------+                                               
                                            | PromptTemplate |                                               
                                            +----------------+                                               
                                                     *                                                       
                                                     *                                                       
                                                     *                                                       
                                             +-------------+                                                 
                                             | FakeListLLM |                                                 
                                             +-------------+                                                 
                                                     *                                                       
                                                     *                                                       
                                                     *                                                       
                                    +-------------------------------+                                        
                                    | Parallel<as_list,as_str>Input |                                        
                                    +-------------------------------+                                        
                                       *****                         ******                                  
                                    ***                                    ******                            
                                 ***                                             ******                      
            +------------------------------+                                           ****                  
            | conditional_str_parser_input |                                              *                  
            +------------------------------+                                              *                  
                   ***              ***                                                   *                  
                ***                    ***                                                *                  
              **                          **                                              *                  
  +-----------------+               +-----------------+                                   *                  
  | StrOutputParser |               | XMLOutputParser |                                   *                  
  +-----------------+               +-----------------+                                   *                  
                   ***              ***                                                   *                  
                      ***        ***                                                      *                  
                         **    **                                                         *                  
            +-------------------------------+                            +--------------------------------+  
            | conditional_str_parser_output |                            | CommaSeparatedListOutputParser |  
            +-------------------------------+                            +--------------------------------+  
                                       *****                         ******                                  
                                            ***                ******                                        
                                               ***         ****                                              
                                    +--------------------------------+                                       
                                    | Parallel<as_list,as_str>Output |                                       
                                    +--------------------------------+                                       
  '''
# ---
# name: test_graph_sequence_map[graph_no_schemas]
  dict({
    'edges': list([
      dict({
        'source': 0,
        'target': 1,
      }),
      dict({
        'source': 1,
        'target': 2,
      }),
      dict({
        'source': 3,
        'target': 5,
      }),
      dict({
        'source': 5,
        'target': 4,
      }),
      dict({
        'source': 6,
        'target': 8,
      }),
      dict({
        'source': 8,
        'target': 7,
      }),
      dict({
        'source': 6,
        'target': 9,
      }),
      dict({
        'source': 9,
        'target': 7,
      }),
      dict({
        'source': 3,
        'target': 6,
      }),
      dict({
        'source': 7,
        'target': 4,
      }),
      dict({
        'source': 2,
        'target': 3,
      }),
    ]),
    'nodes': list([
      dict({
        'data': 'PromptInput',
        'id': 0,
        'type': 'schema',
      }),
      dict({
        'data': dict({
          'id': list([
            'langchain',
            'prompts',
            'prompt',
            'PromptTemplate',
          ]),
          'name': 'PromptTemplate',
        }),
        'id': 1,
        'type': 'runnable',
      }),
      dict({
        'data': dict({
          'id': list([
            'langchain_core',
            'language_models',
            'fake',
            'FakeListLLM',
          ]),
          'name': 'FakeListLLM',
        }),
        'id': 2,
        'type': 'runnable',
      }),
      dict({
        'data': 'Parallel<as_list,as_str>Input',
        'id': 3,
        'type': 'schema',
      }),
      dict({
        'data': 'Parallel<as_list,as_str>Output',
        'id': 4,
        'type': 'schema',
      }),
      dict({
        'data': dict({
          'id': list([
            'langchain',
            'output_parsers',
            'list',
            'CommaSeparatedListOutputParser',
          ]),
          'name': 'CommaSeparatedListOutputParser',
        }),
        'id': 5,
        'type': 'runnable',
      }),
      dict({
        'data': 'conditional_str_parser_input',
        'id': 6,
        'type': 'schema',
      }),
      dict({
        'data': 'conditional_str_parser_output',
        'id': 7,
        'type': 'schema',
      }),
      dict({
        'data': dict({
          'id': list([
            'langchain',
            'schema',
            'output_parser',
            'StrOutputParser',
          ]),
          'name': 'StrOutputParser',
        }),
        'id': 8,
        'type': 'runnable',
      }),
      dict({
        'data': dict({
          'id': list([
            'langchain_core',
            'output_parsers',
            'xml',
            'XMLOutputParser',
          ]),
          'name': 'XMLOutputParser',
        }),
        'id': 9,
        'type': 'runnable',
      }),
    ]),
  })
# ---
# name: test_graph_sequence_map[graph_with_schema]
  dict({
    'edges': list([
      dict({
        'source': 0,
        'target': 1,
      }),
      dict({
        'source': 1,
        'target': 2,
      }),
      dict({
        'source': 3,
        'target': 5,
      }),
      dict({
        'source': 5,
        'target': 4,
      }),
      dict({
        'source': 6,
        'target': 8,
      }),
      dict({
        'source': 8,
        'target': 7,
      }),
      dict({
        'source': 6,
        'target': 9,
      }),
      dict({
        'source': 9,
        'target': 7,
      }),
      dict({
        'source': 3,
        'target': 6,
      }),
      dict({
        'source': 7,
        'target': 4,
      }),
      dict({
        'source': 2,
        'target': 3,
      }),
    ]),
    'nodes': list([
      dict({
        'data': dict({
          'properties': dict({
            'name': dict({
              'title': 'Name',
              'type': 'string',
            }),
          }),
          'required': list([
            'name',
          ]),
          'title': 'PromptInput',
          'type': 'object',
        }),
        'id': 0,
        'type': 'schema',
      }),
      dict({
        'data': dict({
          'id': list([
            'langchain',
            'prompts',
            'prompt',
            'PromptTemplate',
          ]),
          'name': 'PromptTemplate',
        }),
        'id': 1,
        'type': 'runnable',
      }),
      dict({
        'data': dict({
          'id': list([
            'langchain_core',
            'language_models',
            'fake',
            'FakeListLLM',
          ]),
          'name': 'FakeListLLM',
        }),
        'id': 2,
        'type': 'runnable',
      }),
      dict({
        'data': dict({
          '$defs': dict({
            'AIMessage': dict({
              'additionalProperties': True,
              'description': '''
                Message from an AI.
                
                AIMessage is returned from a chat model as a response to a prompt.
                
                This message represents the output of the model and consists of both
                the raw output as returned by the model together standardized fields
                (e.g., tool calls, usage metadata) added by the LangChain framework.
              ''',
              'properties': dict({
                'additional_kwargs': dict({
                  'title': 'Additional Kwargs',
                  'type': 'object',
                }),
                'content': dict({
                  'anyOf': list([
                    dict({
                      'type': 'string',
                    }),
                    dict({
                      'items': dict({
                        'anyOf': list([
                          dict({
                            'type': 'string',
                          }),
                          dict({
                            'type': 'object',
                          }),
                        ]),
                      }),
                      'type': 'array',
                    }),
                  ]),
                  'title': 'Content',
                }),
                'example': dict({
                  'default': False,
                  'title': 'Example',
                  'type': 'boolean',
                }),
                'id': dict({
                  'anyOf': list([
                    dict({
                      'type': 'string',
                    }),
                    dict({
                      'type': 'null',
                    }),
                  ]),
                  'default': None,
                  'title': 'Id',
                }),
                'invalid_tool_calls': dict({
                  'default': list([
                  ]),
                  'items': dict({
                    '$ref': '#/$defs/InvalidToolCall',
                  }),
                  'title': 'Invalid Tool Calls',
                  'type': 'array',
                }),
                'name': dict({
                  'anyOf': list([
                    dict({
                      'type': 'string',
                    }),
                    dict({
                      'type': 'null',
                    }),
                  ]),
                  'default': None,
                  'title': 'Name',
                }),
                'response_metadata': dict({
                  'title': 'Response Metadata',
                  'type': 'object',
                }),
                'tool_calls': dict({
                  'default': list([
                  ]),
                  'items': dict({
                    '$ref': '#/$defs/ToolCall',
                  }),
                  'title': 'Tool Calls',
                  'type': 'array',
                }),
                'type': dict({
                  'const': 'ai',
                  'default': 'ai',
                  'enum': list([
                    'ai',
                  ]),
                  'title': 'Type',
                  'type': 'string',
                }),
                'usage_metadata': dict({
                  'anyOf': list([
                    dict({
                      '$ref': '#/$defs/UsageMetadata',
                    }),
                    dict({
                      'type': 'null',
                    }),
                  ]),
                  'default': None,
                }),
              }),
              'required': list([
                'content',
              ]),
              'title': 'AIMessage',
              'type': 'object',
            }),
            'AIMessageChunk': dict({
              'additionalProperties': True,
              'description': 'Message chunk from an AI.',
              'properties': dict({
                'additional_kwargs': dict({
                  'title': 'Additional Kwargs',
                  'type': 'object',
                }),
                'content': dict({
                  'anyOf': list([
                    dict({
                      'type': 'string',
                    }),
                    dict({
                      'items': dict({
                        'anyOf': list([
                          dict({
                            'type': 'string',
                          }),
                          dict({
                            'type': 'object',
                          }),
                        ]),
                      }),
                      'type': 'array',
                    }),
                  ]),
                  'title': 'Content',
                }),
                'example': dict({
                  'default': False,
                  'title': 'Example',
                  'type': 'boolean',
                }),
                'id': dict({
                  'anyOf': list([
                    dict({
                      'type': 'string',
                    }),
                    dict({
                      'type': 'null',
                    }),
                  ]),
                  'default': None,
                  'title': 'Id',
                }),
                'invalid_tool_calls': dict({
                  'default': list([
                  ]),
                  'items': dict({
                    '$ref': '#/$defs/InvalidToolCall',
                  }),
                  'title': 'Invalid Tool Calls',
                  'type': 'array',
                }),
                'name': dict({
                  'anyOf': list([
                    dict({
                      'type': 'string',
                    }),
                    dict({
                      'type': 'null',
                    }),
                  ]),
                  'default': None,
                  'title': 'Name',
                }),
                'response_metadata': dict({
                  'title': 'Response Metadata',
                  'type': 'object',
                }),
                'tool_call_chunks': dict({
                  'default': list([
                  ]),
                  'items': dict({
                    '$ref': '#/$defs/ToolCallChunk',
                  }),
                  'title': 'Tool Call Chunks',
                  'type': 'array',
                }),
                'tool_calls': dict({
                  'default': list([
                  ]),
                  'items': dict({
                    '$ref': '#/$defs/ToolCall',
                  }),
                  'title': 'Tool Calls',
                  'type': 'array',
                }),
                'type': dict({
                  'const': 'AIMessageChunk',
                  'default': 'AIMessageChunk',
                  'enum': list([
                    'AIMessageChunk',
                  ]),
                  'title': 'Type',
                  'type': 'string',
                }),
                'usage_metadata': dict({
                  'anyOf': list([
                    dict({
                      '$ref': '#/$defs/UsageMetadata',
                    }),
                    dict({
                      'type': 'null',
                    }),
                  ]),
                  'default': None,
                }),
              }),
              'required': list([
                'content',
              ]),
              'title': 'AIMessageChunk',
              'type': 'object',
            }),
            'ChatMessage': dict({
              'additionalProperties': True,
              'description': 'Message that can be assigned an arbitrary speaker (i.e. role).',
              'properties': dict({
                'additional_kwargs': dict({
                  'title': 'Additional Kwargs',
                  'type': 'object',
                }),
                'content': dict({
                  'anyOf': list([
                    dict({
                      'type': 'string',
                    }),
                    dict({
                      'items': dict({
                        'anyOf': list([
                          dict({
                            'type': 'string',
                          }),
                          dict({
                            'type': 'object',
                          }),
                        ]),
                      }),
                      'type': 'array',
                    }),
                  ]),
                  'title': 'Content',
                }),
                'id': dict({
                  'anyOf': list([
                    dict({
                      'type': 'string',
                    }),
                    dict({
                      'type': 'null',
                    }),
                  ]),
                  'default': None,
                  'title': 'Id',
                }),
                'name': dict({
                  'anyOf': list([
                    dict({
                      'type': 'string',
                    }),
                    dict({
                      'type': 'null',
                    }),
                  ]),
                  'default': None,
                  'title': 'Name',
                }),
                'response_metadata': dict({
                  'title': 'Response Metadata',
                  'type': 'object',
                }),
                'role': dict({
                  'title': 'Role',
                  'type': 'string',
                }),
                'type': dict({
                  'const': 'chat',
                  'default': 'chat',
                  'enum': list([
                    'chat',
                  ]),
                  'title': 'Type',
                  'type': 'string',
                }),
              }),
              'required': list([
                'content',
                'role',
              ]),
              'title': 'ChatMessage',
              'type': 'object',
            }),
            'ChatMessageChunk': dict({
              'additionalProperties': True,
              'description': 'Chat Message chunk.',
              'properties': dict({
                'additional_kwargs': dict({
                  'title': 'Additional Kwargs',
                  'type': 'object',
                }),
                'content': dict({
                  'anyOf': list([
                    dict({
                      'type': 'string',
                    }),
                    dict({
                      'items': dict({
                        'anyOf': list([
                          dict({
                            'type': 'string',
                          }),
                          dict({
                            'type': 'object',
                          }),
                        ]),
                      }),
                      'type': 'array',
                    }),
                  ]),
                  'title': 'Content',
                }),
                'id': dict({
                  'anyOf': list([
                    dict({
                      'type': 'string',
                    }),
                    dict({
                      'type': 'null',
                    }),
                  ]),
                  'default': None,
                  'title': 'Id',
                }),
                'name': dict({
                  'anyOf': list([
                    dict({
                      'type': 'string',
                    }),
                    dict({
                      'type': 'null',
                    }),
                  ]),
                  'default': None,
                  'title': 'Name',
                }),
                'response_metadata': dict({
                  'title': 'Response Metadata',
                  'type': 'object',
                }),
                'role': dict({
                  'title': 'Role',
                  'type': 'string',
                }),
                'type': dict({
                  'const': 'ChatMessageChunk',
                  'default': 'ChatMessageChunk',
                  'enum': list([
                    'ChatMessageChunk',
                  ]),
                  'title': 'Type',
                  'type': 'string',
                }),
              }),
              'required': list([
                'content',
                'role',
              ]),
              'title': 'ChatMessageChunk',
              'type': 'object',
            }),
            'FunctionMessage': dict({
              'additionalProperties': True,
              'description': '''
                Message for passing the result of executing a tool back to a model.
                
                FunctionMessage are an older version of the ToolMessage schema, and
                do not contain the tool_call_id field.
                
                The tool_call_id field is used to associate the tool call request with the
                tool call response. This is useful in situations where a chat model is able
                to request multiple tool calls in parallel.
              ''',
              'properties': dict({
                'additional_kwargs': dict({
                  'title': 'Additional Kwargs',
                  'type': 'object',
                }),
                'content': dict({
                  'anyOf': list([
                    dict({
                      'type': 'string',
                    }),
                    dict({
                      'items': dict({
                        'anyOf': list([
                          dict({
                            'type': 'string',
                          }),
                          dict({
                            'type': 'object',
                          }),
                        ]),
                      }),
                      'type': 'array',
                    }),
                  ]),
                  'title': 'Content',
                }),
                'id': dict({
                  'anyOf': list([
                    dict({
                      'type': 'string',
                    }),
                    dict({
                      'type': 'null',
                    }),
                  ]),
                  'default': None,
                  'title': 'Id',
                }),
                'name': dict({
                  'title': 'Name',
                  'type': 'string',
                }),
                'response_metadata': dict({
                  'title': 'Response Metadata',
                  'type': 'object',
                }),
                'type': dict({
                  'const': 'function',
                  'default': 'function',
                  'enum': list([
                    'function',
                  ]),
                  'title': 'Type',
                  'type': 'string',
                }),
              }),
              'required': list([
                'content',
                'name',
              ]),
              'title': 'FunctionMessage',
              'type': 'object',
            }),
            'FunctionMessageChunk': dict({
              'additionalProperties': True,
              'description': 'Function Message chunk.',
              'properties': dict({
                'additional_kwargs': dict({
                  'title': 'Additional Kwargs',
                  'type': 'object',
                }),
                'content': dict({
                  'anyOf': list([
                    dict({
                      'type': 'string',
                    }),
                    dict({
                      'items': dict({
                        'anyOf': list([
                          dict({
                            'type': 'string',
                          }),
                          dict({
                            'type': 'object',
                          }),
                        ]),
                      }),
                      'type': 'array',
                    }),
                  ]),
                  'title': 'Content',
                }),
                'id': dict({
                  'anyOf': list([
                    dict({
                      'type': 'string',
                    }),
                    dict({
                      'type': 'null',
                    }),
                  ]),
                  'default': None,
                  'title': 'Id',
                }),
                'name': dict({
                  'title': 'Name',
                  'type': 'string',
                }),
                'response_metadata': dict({
                  'title': 'Response Metadata',
                  'type': 'object',
                }),
                'type': dict({
                  'const': 'FunctionMessageChunk',
                  'default': 'FunctionMessageChunk',
                  'enum': list([
                    'FunctionMessageChunk',
                  ]),
                  'title': 'Type',
                  'type': 'string',
                }),
              }),
              'required': list([
                'content',
                'name',
              ]),
              'title': 'FunctionMessageChunk',
              'type': 'object',
            }),
            'HumanMessage': dict({
              'additionalProperties': True,
              'description': '''
                Message from a human.
                
                HumanMessages are messages that are passed in from a human to the model.
                
                Example:
                
                    .. code-block:: python
                
                        from langchain_core.messages import HumanMessage, SystemMessage
                
                        messages = [
                            SystemMessage(
                                content="You are a helpful assistant! Your name is Bob."
                            ),
                            HumanMessage(
                                content="What is your name?"
                            )
                        ]
                
                        # Instantiate a chat model and invoke it with the messages
                        model = ...
                        print(model.invoke(messages))
              ''',
              'properties': dict({
                'additional_kwargs': dict({
                  'title': 'Additional Kwargs',
                  'type': 'object',
                }),
                'content': dict({
                  'anyOf': list([
                    dict({
                      'type': 'string',
                    }),
                    dict({
                      'items': dict({
                        'anyOf': list([
                          dict({
                            'type': 'string',
                          }),
                          dict({
                            'type': 'object',
                          }),
                        ]),
                      }),
                      'type': 'array',
                    }),
                  ]),
                  'title': 'Content',
                }),
                'example': dict({
                  'default': False,
                  'title': 'Example',
                  'type': 'boolean',
                }),
                'id': dict({
                  'anyOf': list([
                    dict({
                      'type': 'string',
                    }),
                    dict({
                      'type': 'null',
                    }),
                  ]),
                  'default': None,
                  'title': 'Id',
                }),
                'name': dict({
                  'anyOf': list([
                    dict({
                      'type': 'string',
                    }),
                    dict({
                      'type': 'null',
                    }),
                  ]),
                  'default': None,
                  'title': 'Name',
                }),
                'response_metadata': dict({
                  'title': 'Response Metadata',
                  'type': 'object',
                }),
                'type': dict({
                  'const': 'human',
                  'default': 'human',
                  'enum': list([
                    'human',
                  ]),
                  'title': 'Type',
                  'type': 'string',
                }),
              }),
              'required': list([
                'content',
              ]),
              'title': 'HumanMessage',
              'type': 'object',
            }),
            'HumanMessageChunk': dict({
              'additionalProperties': True,
              'description': 'Human Message chunk.',
              'properties': dict({
                'additional_kwargs': dict({
                  'title': 'Additional Kwargs',
                  'type': 'object',
                }),
                'content': dict({
                  'anyOf': list([
                    dict({
                      'type': 'string',
                    }),
                    dict({
                      'items': dict({
                        'anyOf': list([
                          dict({
                            'type': 'string',
                          }),
                          dict({
                            'type': 'object',
                          }),
                        ]),
                      }),
                      'type': 'array',
                    }),
                  ]),
                  'title': 'Content',
                }),
                'example': dict({
                  'default': False,
                  'title': 'Example',
                  'type': 'boolean',
                }),
                'id': dict({
                  'anyOf': list([
                    dict({
                      'type': 'string',
                    }),
                    dict({
                      'type': 'null',
                    }),
                  ]),
                  'default': None,
                  'title': 'Id',
                }),
                'name': dict({
                  'anyOf': list([
                    dict({
                      'type': 'string',
                    }),
                    dict({
                      'type': 'null',
                    }),
                  ]),
                  'default': None,
                  'title': 'Name',
                }),
                'response_metadata': dict({
                  'title': 'Response Metadata',
                  'type': 'object',
                }),
                'type': dict({
                  'const': 'HumanMessageChunk',
                  'default': 'HumanMessageChunk',
                  'enum': list([
                    'HumanMessageChunk',
                  ]),
                  'title': 'Type',
                  'type': 'string',
                }),
              }),
              'required': list([
                'content',
              ]),
              'title': 'HumanMessageChunk',
              'type': 'object',
            }),
            'InvalidToolCall': dict({
              'description': '''
                Allowance for errors made by LLM.
                
                Here we add an `error` key to surface errors made during generation
                (e.g., invalid JSON arguments.)
              ''',
              'properties': dict({
                'args': dict({
                  'anyOf': list([
                    dict({
                      'type': 'string',
                    }),
                    dict({
                      'type': 'null',
                    }),
                  ]),
                  'title': 'Args',
                }),
                'error': dict({
                  'anyOf': list([
                    dict({
                      'type': 'string',
                    }),
                    dict({
                      'type': 'null',
                    }),
                  ]),
                  'title': 'Error',
                }),
                'id': dict({
                  'anyOf': list([
                    dict({
                      'type': 'string',
                    }),
                    dict({
                      'type': 'null',
                    }),
                  ]),
                  'title': 'Id',
                }),
                'name': dict({
                  'anyOf': list([
                    dict({
                      'type': 'string',
                    }),
                    dict({
                      'type': 'null',
                    }),
                  ]),
                  'title': 'Name',
                }),
                'type': dict({
                  'const': 'invalid_tool_call',
                  'enum': list([
                    'invalid_tool_call',
                  ]),
                  'title': 'Type',
                  'type': 'string',
                }),
              }),
              'required': list([
                'name',
                'args',
                'id',
                'error',
              ]),
              'title': 'InvalidToolCall',
              'type': 'object',
            }),
            'SystemMessage': dict({
              'additionalProperties': True,
              'description': '''
                Message for priming AI behavior.
                
                The system message is usually passed in as the first of a sequence
                of input messages.
                
                Example:
                
                    .. code-block:: python
                
                        from langchain_core.messages import HumanMessage, SystemMessage
                
                        messages = [
                            SystemMessage(
                                content="You are a helpful assistant! Your name is Bob."
                            ),
                            HumanMessage(
                                content="What is your name?"
                            )
                        ]
                
                        # Define a chat model and invoke it with the messages
                        print(model.invoke(messages))
              ''',
              'properties': dict({
                'additional_kwargs': dict({
                  'title': 'Additional Kwargs',
                  'type': 'object',
                }),
                'content': dict({
                  'anyOf': list([
                    dict({
                      'type': 'string',
                    }),
                    dict({
                      'items': dict({
                        'anyOf': list([
                          dict({
                            'type': 'string',
                          }),
                          dict({
                            'type': 'object',
                          }),
                        ]),
                      }),
                      'type': 'array',
                    }),
                  ]),
                  'title': 'Content',
                }),
                'id': dict({
                  'anyOf': list([
                    dict({
                      'type': 'string',
                    }),
                    dict({
                      'type': 'null',
                    }),
                  ]),
                  'default': None,
                  'title': 'Id',
                }),
                'name': dict({
                  'anyOf': list([
                    dict({
                      'type': 'string',
                    }),
                    dict({
                      'type': 'null',
                    }),
                  ]),
                  'default': None,
                  'title': 'Name',
                }),
                'response_metadata': dict({
                  'title': 'Response Metadata',
                  'type': 'object',
                }),
                'type': dict({
                  'const': 'system',
                  'default': 'system',
                  'enum': list([
                    'system',
                  ]),
                  'title': 'Type',
                  'type': 'string',
                }),
              }),
              'required': list([
                'content',
              ]),
              'title': 'SystemMessage',
              'type': 'object',
            }),
            'SystemMessageChunk': dict({
              'additionalProperties': True,
              'description': 'System Message chunk.',
              'properties': dict({
                'additional_kwargs': dict({
                  'title': 'Additional Kwargs',
                  'type': 'object',
                }),
                'content': dict({
                  'anyOf': list([
                    dict({
                      'type': 'string',
                    }),
                    dict({
                      'items': dict({
                        'anyOf': list([
                          dict({
                            'type': 'string',
                          }),
                          dict({
                            'type': 'object',
                          }),
                        ]),
                      }),
                      'type': 'array',
                    }),
                  ]),
                  'title': 'Content',
                }),
                'id': dict({
                  'anyOf': list([
                    dict({
                      'type': 'string',
                    }),
                    dict({
                      'type': 'null',
                    }),
                  ]),
                  'default': None,
                  'title': 'Id',
                }),
                'name': dict({
                  'anyOf': list([
                    dict({
                      'type': 'string',
                    }),
                    dict({
                      'type': 'null',
                    }),
                  ]),
                  'default': None,
                  'title': 'Name',
                }),
                'response_metadata': dict({
                  'title': 'Response Metadata',
                  'type': 'object',
                }),
                'type': dict({
                  'const': 'SystemMessageChunk',
                  'default': 'SystemMessageChunk',
                  'enum': list([
                    'SystemMessageChunk',
                  ]),
                  'title': 'Type',
                  'type': 'string',
                }),
              }),
              'required': list([
                'content',
              ]),
              'title': 'SystemMessageChunk',
              'type': 'object',
            }),
            'ToolCall': dict({
              'description': '''
                Represents a request to call a tool.
                
                Example:
                
                    .. code-block:: python
                
                        {
                            "name": "foo",
                            "args": {"a": 1},
                            "id": "123"
                        }
                
                    This represents a request to call the tool named "foo" with arguments {"a": 1}
                    and an identifier of "123".
              ''',
              'properties': dict({
                'args': dict({
                  'title': 'Args',
                  'type': 'object',
                }),
                'id': dict({
                  'anyOf': list([
                    dict({
                      'type': 'string',
                    }),
                    dict({
                      'type': 'null',
                    }),
                  ]),
                  'title': 'Id',
                }),
                'name': dict({
                  'title': 'Name',
                  'type': 'string',
                }),
                'type': dict({
                  'const': 'tool_call',
                  'enum': list([
                    'tool_call',
                  ]),
                  'title': 'Type',
                  'type': 'string',
                }),
              }),
              'required': list([
                'name',
                'args',
                'id',
              ]),
              'title': 'ToolCall',
              'type': 'object',
            }),
            'ToolCallChunk': dict({
              'description': '''
                A chunk of a tool call (e.g., as part of a stream).
                
                When merging ToolCallChunks (e.g., via AIMessageChunk.__add__),
                all string attributes are concatenated. Chunks are only merged if their
                values of `index` are equal and not None.
                
                Example:
                
                .. code-block:: python
                
                    left_chunks = [ToolCallChunk(name="foo", args='{"a":', index=0)]
                    right_chunks = [ToolCallChunk(name=None, args='1}', index=0)]
                
                    (
                        AIMessageChunk(content="", tool_call_chunks=left_chunks)
                        + AIMessageChunk(content="", tool_call_chunks=right_chunks)
                    ).tool_call_chunks == [ToolCallChunk(name='foo', args='{"a":1}', index=0)]
              ''',
              'properties': dict({
                'args': dict({
                  'anyOf': list([
                    dict({
                      'type': 'string',
                    }),
                    dict({
                      'type': 'null',
                    }),
                  ]),
                  'title': 'Args',
                }),
                'id': dict({
                  'anyOf': list([
                    dict({
                      'type': 'string',
                    }),
                    dict({
                      'type': 'null',
                    }),
                  ]),
                  'title': 'Id',
                }),
                'index': dict({
                  'anyOf': list([
                    dict({
                      'type': 'integer',
                    }),
                    dict({
                      'type': 'null',
                    }),
                  ]),
                  'title': 'Index',
                }),
                'name': dict({
                  'anyOf': list([
                    dict({
                      'type': 'string',
                    }),
                    dict({
                      'type': 'null',
                    }),
                  ]),
                  'title': 'Name',
                }),
                'type': dict({
                  'const': 'tool_call_chunk',
                  'enum': list([
                    'tool_call_chunk',
                  ]),
                  'title': 'Type',
                  'type': 'string',
                }),
              }),
              'required': list([
                'name',
                'args',
                'id',
                'index',
              ]),
              'title': 'ToolCallChunk',
              'type': 'object',
            }),
            'ToolMessage': dict({
              'additionalProperties': True,
              'description': '''
                Message for passing the result of executing a tool back to a model.
                
                ToolMessages contain the result of a tool invocation. Typically, the result
                is encoded inside the `content` field.
                
                Example: A ToolMessage representing a result of 42 from a tool call with id
                
                    .. code-block:: python
                
                        from langchain_core.messages import ToolMessage
                
                        ToolMessage(content='42', tool_call_id='call_Jja7J89XsjrOLA5r!MEOW!SL')
                
                
                Example: A ToolMessage where only part of the tool output is sent to the model
                    and the full output is passed in to artifact.
                
                    .. versionadded:: 0.2.17
                
                    .. code-block:: python
                
                        from langchain_core.messages import ToolMessage
                
                        tool_output = {
                            "stdout": "From the graph we can see that the correlation between x and y is ...",
                            "stderr": None,
                            "artifacts": {"type": "image", "base64_data": "/9j/4gIcSU..."},
                        }
                
                        ToolMessage(
                            content=tool_output["stdout"],
                            artifact=tool_output,
                            tool_call_id='call_Jja7J89XsjrOLA5r!MEOW!SL',
                        )
                
                The tool_call_id field is used to associate the tool call request with the
                tool call response. This is useful in situations where a chat model is able
                to request multiple tool calls in parallel.
              ''',
              'properties': dict({
                'additional_kwargs': dict({
                  'title': 'Additional Kwargs',
                  'type': 'object',
                }),
                'artifact': dict({
                  'default': None,
                  'title': 'Artifact',
                }),
                'content': dict({
                  'anyOf': list([
                    dict({
                      'type': 'string',
                    }),
                    dict({
                      'items': dict({
                        'anyOf': list([
                          dict({
                            'type': 'string',
                          }),
                          dict({
                            'type': 'object',
                          }),
                        ]),
                      }),
                      'type': 'array',
                    }),
                  ]),
                  'title': 'Content',
                }),
                'id': dict({
                  'anyOf': list([
                    dict({
                      'type': 'string',
                    }),
                    dict({
                      'type': 'null',
                    }),
                  ]),
                  'default': None,
                  'title': 'Id',
                }),
                'name': dict({
                  'anyOf': list([
                    dict({
                      'type': 'string',
                    }),
                    dict({
                      'type': 'null',
                    }),
                  ]),
                  'default': None,
                  'title': 'Name',
                }),
                'response_metadata': dict({
                  'title': 'Response Metadata',
                  'type': 'object',
                }),
                'status': dict({
                  'default': 'success',
                  'enum': list([
                    'success',
                    'error',
                  ]),
                  'title': 'Status',
                  'type': 'string',
                }),
                'tool_call_id': dict({
                  'title': 'Tool Call Id',
                  'type': 'string',
                }),
                'type': dict({
                  'const': 'tool',
                  'default': 'tool',
                  'enum': list([
                    'tool',
                  ]),
                  'title': 'Type',
                  'type': 'string',
                }),
              }),
              'required': list([
                'content',
                'tool_call_id',
              ]),
              'title': 'ToolMessage',
              'type': 'object',
            }),
            'ToolMessageChunk': dict({
              'additionalProperties': True,
              'description': 'Tool Message chunk.',
              'properties': dict({
                'additional_kwargs': dict({
                  'title': 'Additional Kwargs',
                  'type': 'object',
                }),
                'artifact': dict({
                  'default': None,
                  'title': 'Artifact',
                }),
                'content': dict({
                  'anyOf': list([
                    dict({
                      'type': 'string',
                    }),
                    dict({
                      'items': dict({
                        'anyOf': list([
                          dict({
                            'type': 'string',
                          }),
                          dict({
                            'type': 'object',
                          }),
                        ]),
                      }),
                      'type': 'array',
                    }),
                  ]),
                  'title': 'Content',
                }),
                'id': dict({
                  'anyOf': list([
                    dict({
                      'type': 'string',
                    }),
                    dict({
                      'type': 'null',
                    }),
                  ]),
                  'default': None,
                  'title': 'Id',
                }),
                'name': dict({
                  'anyOf': list([
                    dict({
                      'type': 'string',
                    }),
                    dict({
                      'type': 'null',
                    }),
                  ]),
                  'default': None,
                  'title': 'Name',
                }),
                'response_metadata': dict({
                  'title': 'Response Metadata',
                  'type': 'object',
                }),
                'status': dict({
                  'default': 'success',
                  'enum': list([
                    'success',
                    'error',
                  ]),
                  'title': 'Status',
                  'type': 'string',
                }),
                'tool_call_id': dict({
                  'title': 'Tool Call Id',
                  'type': 'string',
                }),
                'type': dict({
                  'const': 'ToolMessageChunk',
                  'default': 'ToolMessageChunk',
                  'enum': list([
                    'ToolMessageChunk',
                  ]),
                  'title': 'Type',
                  'type': 'string',
                }),
              }),
              'required': list([
                'content',
                'tool_call_id',
              ]),
              'title': 'ToolMessageChunk',
              'type': 'object',
            }),
            'UsageMetadata': dict({
              'description': '''
                Usage metadata for a message, such as token counts.
                
                This is a standard representation of token usage that is consistent across models.
                
                Example:
                
                    .. code-block:: python
                
                        {
                            "input_tokens": 10,
                            "output_tokens": 20,
                            "total_tokens": 30
                        }
              ''',
              'properties': dict({
                'input_tokens': dict({
                  'title': 'Input Tokens',
                  'type': 'integer',
                }),
                'output_tokens': dict({
                  'title': 'Output Tokens',
                  'type': 'integer',
                }),
                'total_tokens': dict({
                  'title': 'Total Tokens',
                  'type': 'integer',
                }),
              }),
              'required': list([
                'input_tokens',
                'output_tokens',
                'total_tokens',
              ]),
              'title': 'UsageMetadata',
              'type': 'object',
            }),
          }),
          'anyOf': list([
            dict({
              'type': 'string',
            }),
            dict({
              'oneOf': list([
                dict({
                  '$ref': '#/$defs/AIMessage',
                }),
                dict({
                  '$ref': '#/$defs/HumanMessage',
                }),
                dict({
                  '$ref': '#/$defs/ChatMessage',
                }),
                dict({
                  '$ref': '#/$defs/SystemMessage',
                }),
                dict({
                  '$ref': '#/$defs/FunctionMessage',
                }),
                dict({
                  '$ref': '#/$defs/ToolMessage',
                }),
                dict({
                  '$ref': '#/$defs/AIMessageChunk',
                }),
                dict({
                  '$ref': '#/$defs/HumanMessageChunk',
                }),
                dict({
                  '$ref': '#/$defs/ChatMessageChunk',
                }),
                dict({
                  '$ref': '#/$defs/SystemMessageChunk',
                }),
                dict({
                  '$ref': '#/$defs/FunctionMessageChunk',
                }),
                dict({
                  '$ref': '#/$defs/ToolMessageChunk',
                }),
              ]),
            }),
          ]),
          'title': 'RunnableParallel<as_list,as_str>Input',
        }),
        'id': 3,
        'type': 'schema',
      }),
      dict({
        'data': dict({
          'properties': dict({
            'as_list': dict({
              'items': dict({
                'type': 'string',
              }),
              'title': 'As List',
              'type': 'array',
            }),
            'as_str': dict({
              'title': 'As Str',
            }),
          }),
          'required': list([
            'as_list',
            'as_str',
          ]),
          'title': 'RunnableParallel<as_list,as_str>Output',
          'type': 'object',
        }),
        'id': 4,
        'type': 'schema',
      }),
      dict({
        'data': dict({
          'id': list([
            'langchain',
            'output_parsers',
            'list',
            'CommaSeparatedListOutputParser',
          ]),
          'name': 'CommaSeparatedListOutputParser',
        }),
        'id': 5,
        'type': 'runnable',
      }),
      dict({
        'data': dict({
          'title': 'conditional_str_parser_input',
          'type': 'string',
        }),
        'id': 6,
        'type': 'schema',
      }),
      dict({
        'data': dict({
          'title': 'conditional_str_parser_output',
        }),
        'id': 7,
        'type': 'schema',
      }),
      dict({
        'data': dict({
          'id': list([
            'langchain',
            'schema',
            'output_parser',
            'StrOutputParser',
          ]),
          'name': 'StrOutputParser',
        }),
        'id': 8,
        'type': 'runnable',
      }),
      dict({
        'data': dict({
          'id': list([
            'langchain_core',
            'output_parsers',
            'xml',
            'XMLOutputParser',
          ]),
          'name': 'XMLOutputParser',
        }),
        'id': 9,
        'type': 'runnable',
      }),
    ]),
  })
# ---
# name: test_graph_sequence_map[mermaid-simple]
  '''
  graph TD;
  	PromptInput --> PromptTemplate;
  	PromptTemplate --> FakeListLLM;
  	Parallel_as_list_as_str_Input --> CommaSeparatedListOutputParser;
  	CommaSeparatedListOutputParser --> Parallel_as_list_as_str_Output;
  	conditional_str_parser_input --> StrOutputParser;
  	StrOutputParser --> conditional_str_parser_output;
  	conditional_str_parser_input --> XMLOutputParser;
  	XMLOutputParser --> conditional_str_parser_output;
  	Parallel_as_list_as_str_Input --> conditional_str_parser_input;
  	conditional_str_parser_output --> Parallel_as_list_as_str_Output;
  	FakeListLLM --> Parallel_as_list_as_str_Input;
  
  '''
# ---
# name: test_graph_sequence_map[mermaid]
  '''
  %%{init: {'flowchart': {'curve': 'linear'}}}%%
  graph TD;
  	PromptInput([PromptInput]):::first
  	PromptTemplate(PromptTemplate)
  	FakeListLLM(FakeListLLM)
  	Parallel_as_list_as_str_Input(Parallel<as_list,as_str>Input)
  	Parallel_as_list_as_str_Output([Parallel<as_list,as_str>Output]):::last
  	CommaSeparatedListOutputParser(CommaSeparatedListOutputParser)
  	conditional_str_parser_input(conditional_str_parser_input)
  	conditional_str_parser_output(conditional_str_parser_output)
  	StrOutputParser(StrOutputParser)
  	XMLOutputParser(XMLOutputParser)
  	PromptInput --> PromptTemplate;
  	PromptTemplate --> FakeListLLM;
  	Parallel_as_list_as_str_Input --> CommaSeparatedListOutputParser;
  	CommaSeparatedListOutputParser --> Parallel_as_list_as_str_Output;
  	conditional_str_parser_input --> StrOutputParser;
  	StrOutputParser --> conditional_str_parser_output;
  	conditional_str_parser_input --> XMLOutputParser;
  	XMLOutputParser --> conditional_str_parser_output;
  	Parallel_as_list_as_str_Input --> conditional_str_parser_input;
  	conditional_str_parser_output --> Parallel_as_list_as_str_Output;
  	FakeListLLM --> Parallel_as_list_as_str_Input;
  	classDef default fill:#f2f0ff,line-height:1.2
  	classDef first fill-opacity:0
  	classDef last fill:#bfb6fc
  
  '''
# ---
<<<<<<< HEAD
=======
# name: test_parallel_subgraph_mermaid[mermaid]
  '''
  %%{init: {'flowchart': {'curve': 'linear'}}}%%
  graph TD;
  	__start__([<p>__start__</p>]):::first
  	outer_1(outer_1)
  	inner_1_inner_1(inner_1)
  	inner_1_inner_2(inner_2<hr/><small><em>__interrupt = before</em></small>)
  	inner_2_inner_1(inner_1)
  	inner_2_inner_2(inner_2)
  	outer_2(outer_2)
  	__end__([<p>__end__</p>]):::last
  	__start__ --> outer_1;
  	inner_1_inner_2 --> outer_2;
  	inner_2_inner_2 --> outer_2;
  	outer_1 --> inner_1_inner_1;
  	outer_1 --> inner_2_inner_1;
  	outer_2 --> __end__;
  	subgraph inner_1
  	inner_1_inner_1 --> inner_1_inner_2;
  	end
  	subgraph inner_2
  	inner_2_inner_1 --> inner_2_inner_2;
  	end
  	classDef default fill:#f2f0ff,line-height:1.2
  	classDef first fill-opacity:0
  	classDef last fill:#bfb6fc
  
  '''
# ---
# name: test_double_nested_subgraph_mermaid[mermaid]
  '''
  %%{init: {'flowchart': {'curve': 'linear'}}}%%
  graph TD;
  	__start__([<p>__start__</p>]):::first
  	parent_1(parent_1)
  	child_child_1_grandchild_1(grandchild_1)
  	child_child_1_grandchild_2(grandchild_2<hr/><small><em>__interrupt = before</em></small>)
  	child_child_2(child_2)
  	parent_2(parent_2)
  	__end__([<p>__end__</p>]):::last
  	__start__ --> parent_1;
  	child_child_2 --> parent_2;
  	parent_1 --> child_child_1_grandchild_1;
  	parent_2 --> __end__;
  	subgraph child
  	child_child_1_grandchild_2 --> child_child_2;
  	subgraph child_1
  	child_child_1_grandchild_1 --> child_child_1_grandchild_2;
  	end
  	end
  	classDef default fill:#f2f0ff,line-height:1.2
  	classDef first fill-opacity:0
  	classDef last fill:#bfb6fc
  
  '''
# ---
>>>>>>> 97923225
# name: test_graph_single_runnable[ascii]
  '''
  +----------------------+   
  | StrOutputParserInput |   
  +----------------------+   
              *              
              *              
              *              
     +-----------------+     
     | StrOutputParser |     
     +-----------------+     
              *              
              *              
              *              
  +-----------------------+  
  | StrOutputParserOutput |  
  +-----------------------+  
  '''
# ---
# name: test_graph_single_runnable[mermaid]
  '''
  %%{init: {'flowchart': {'curve': 'linear'}}}%%
  graph TD;
  	StrOutputParserInput([StrOutputParserInput]):::first
  	StrOutputParser(StrOutputParser)
  	StrOutputParserOutput([StrOutputParserOutput]):::last
  	StrOutputParserInput --> StrOutputParser;
  	StrOutputParser --> StrOutputParserOutput;
  	classDef default fill:#f2f0ff,line-height:1.2
  	classDef first fill-opacity:0
  	classDef last fill:#bfb6fc
  
  '''
# ---
# name: test_parallel_subgraph_mermaid[mermaid]
  '''
  %%{init: {'flowchart': {'curve': 'linear'}}}%%
  graph TD;
  	__start__([__start__]):::first
  	outer_1(outer_1)
  	inner_1_inner_1(inner_1)
  	inner_1_inner_2(inner_2<hr/><small><em>__interrupt = before</em></small>)
  	inner_2_inner_1(inner_1)
  	inner_2_inner_2(inner_2)
  	outer_2(outer_2)
  	__end__([__end__]):::last
  	__start__ --> outer_1;
  	inner_1_inner_2 --> outer_2;
  	inner_2_inner_2 --> outer_2;
  	outer_1 --> inner_1_inner_1;
  	outer_1 --> inner_2_inner_1;
  	outer_2 --> __end__;
  	subgraph inner_1
  	inner_1_inner_1 --> inner_1_inner_2;
  	end
  	subgraph inner_2
  	inner_2_inner_1 --> inner_2_inner_2;
  	end
  	classDef default fill:#f2f0ff,line-height:1.2
  	classDef first fill-opacity:0
  	classDef last fill:#bfb6fc
  
  '''
# ---
# name: test_trim
  dict({
    'edges': list([
      dict({
        'source': '__start__',
        'target': 'ask_question',
      }),
      dict({
        'source': 'ask_question',
        'target': 'answer_question',
      }),
      dict({
        'conditional': True,
        'source': 'answer_question',
        'target': 'ask_question',
      }),
      dict({
        'conditional': True,
        'source': 'answer_question',
        'target': '__end__',
      }),
    ]),
    'nodes': list([
      dict({
        'data': '__start__',
        'id': '__start__',
        'type': 'schema',
      }),
      dict({
        'data': dict({
          'id': list([
            'langchain',
            'schema',
            'output_parser',
            'StrOutputParser',
          ]),
          'name': 'ask_question',
        }),
        'id': 'ask_question',
        'type': 'runnable',
      }),
      dict({
        'data': dict({
          'id': list([
            'langchain',
            'schema',
            'output_parser',
            'StrOutputParser',
          ]),
          'name': 'answer_question',
        }),
        'id': 'answer_question',
        'type': 'runnable',
      }),
      dict({
        'data': '__end__',
        'id': '__end__',
        'type': 'schema',
      }),
    ]),
  })
# ---<|MERGE_RESOLUTION|>--- conflicted
+++ resolved
@@ -3,13 +3,13 @@
   '''
   %%{init: {'flowchart': {'curve': 'linear'}}}%%
   graph TD;
-  	__start__([__start__]):::first
+  	__start__([<p>__start__</p>]):::first
   	parent_1(parent_1)
   	child_child_1_grandchild_1(grandchild_1)
   	child_child_1_grandchild_2(grandchild_2<hr/><small><em>__interrupt = before</em></small>)
   	child_child_2(child_2)
   	parent_2(parent_2)
-  	__end__([__end__]):::last
+  	__end__([<p>__end__</p>]):::last
   	__start__ --> parent_1;
   	child_child_2 --> parent_2;
   	parent_1 --> child_child_1_grandchild_1;
@@ -1884,66 +1884,6 @@
   
   '''
 # ---
-<<<<<<< HEAD
-=======
-# name: test_parallel_subgraph_mermaid[mermaid]
-  '''
-  %%{init: {'flowchart': {'curve': 'linear'}}}%%
-  graph TD;
-  	__start__([<p>__start__</p>]):::first
-  	outer_1(outer_1)
-  	inner_1_inner_1(inner_1)
-  	inner_1_inner_2(inner_2<hr/><small><em>__interrupt = before</em></small>)
-  	inner_2_inner_1(inner_1)
-  	inner_2_inner_2(inner_2)
-  	outer_2(outer_2)
-  	__end__([<p>__end__</p>]):::last
-  	__start__ --> outer_1;
-  	inner_1_inner_2 --> outer_2;
-  	inner_2_inner_2 --> outer_2;
-  	outer_1 --> inner_1_inner_1;
-  	outer_1 --> inner_2_inner_1;
-  	outer_2 --> __end__;
-  	subgraph inner_1
-  	inner_1_inner_1 --> inner_1_inner_2;
-  	end
-  	subgraph inner_2
-  	inner_2_inner_1 --> inner_2_inner_2;
-  	end
-  	classDef default fill:#f2f0ff,line-height:1.2
-  	classDef first fill-opacity:0
-  	classDef last fill:#bfb6fc
-  
-  '''
-# ---
-# name: test_double_nested_subgraph_mermaid[mermaid]
-  '''
-  %%{init: {'flowchart': {'curve': 'linear'}}}%%
-  graph TD;
-  	__start__([<p>__start__</p>]):::first
-  	parent_1(parent_1)
-  	child_child_1_grandchild_1(grandchild_1)
-  	child_child_1_grandchild_2(grandchild_2<hr/><small><em>__interrupt = before</em></small>)
-  	child_child_2(child_2)
-  	parent_2(parent_2)
-  	__end__([<p>__end__</p>]):::last
-  	__start__ --> parent_1;
-  	child_child_2 --> parent_2;
-  	parent_1 --> child_child_1_grandchild_1;
-  	parent_2 --> __end__;
-  	subgraph child
-  	child_child_1_grandchild_2 --> child_child_2;
-  	subgraph child_1
-  	child_child_1_grandchild_1 --> child_child_1_grandchild_2;
-  	end
-  	end
-  	classDef default fill:#f2f0ff,line-height:1.2
-  	classDef first fill-opacity:0
-  	classDef last fill:#bfb6fc
-  
-  '''
-# ---
->>>>>>> 97923225
 # name: test_graph_single_runnable[ascii]
   '''
   +----------------------+   
@@ -1982,14 +1922,14 @@
   '''
   %%{init: {'flowchart': {'curve': 'linear'}}}%%
   graph TD;
-  	__start__([__start__]):::first
+  	__start__([<p>__start__</p>]):::first
   	outer_1(outer_1)
   	inner_1_inner_1(inner_1)
   	inner_1_inner_2(inner_2<hr/><small><em>__interrupt = before</em></small>)
   	inner_2_inner_1(inner_1)
   	inner_2_inner_2(inner_2)
   	outer_2(outer_2)
-  	__end__([__end__]):::last
+  	__end__([<p>__end__</p>]):::last
   	__start__ --> outer_1;
   	inner_1_inner_2 --> outer_2;
   	inner_2_inner_2 --> outer_2;
