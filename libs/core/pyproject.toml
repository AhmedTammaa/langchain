[tool.poetry]
name = "langchain-core"
<<<<<<< HEAD
version = "0.1.47rc1"
=======
version = "0.1.52"
>>>>>>> 080af0ec
description = "Building applications with LLMs through composability"
authors = []
license = "MIT"
readme = "README.md"
repository = "https://github.com/langchain-ai/langchain"


[tool.poetry.dependencies]
python = ">=3.8.1,<4.0"
pydantic = ">=1,<3"
langsmith = "^0.1.0"
tenacity = "^8.1.0"
jsonpatch = "^1.33"
PyYAML = ">=5.3"
packaging = "^23.2"
jinja2 = { version = "^3", optional = true }

[tool.poetry.group.lint]
optional = true

[tool.poetry.group.lint.dependencies]
ruff = "^0.1.5"

[tool.poetry.group.typing]
optional = true

[tool.poetry.group.typing.dependencies]
mypy = "^1"
types-pyyaml = "^6.0.12.2"
types-requests = "^2.28.11.5"
types-jinja2 = "^2.11.9"
langchain-text-splitters = { path = "../text-splitters", develop = true }

[tool.poetry.group.dev]
optional = true

[tool.poetry.group.dev.dependencies]
jupyter = "^1.0.0"
setuptools = "^67.6.1"
grandalf = "^0.8"

[tool.poetry.group.test]
optional = true

[tool.poetry.group.test.dependencies]
# The only dependencies that should be added are
# dependencies used for running tests (e.g., pytest, freezegun, response).
# Any dependencies that do not meet that criteria will be removed.
pytest = "^7.3.0"
freezegun = "^1.2.2"
pytest-mock = "^3.10.0"
syrupy = "^4.0.2"
pytest-watcher = "^0.3.4"
pytest-asyncio = "^0.21.1"
grandalf = "^0.8"
pytest-profiling = "^1.7.0"
responses = "^0.25.0"
numpy = "^1.24.0"


[tool.poetry.group.test_integration]
optional = true
dependencies = {}

[tool.poetry.extras]
extended_testing = ["jinja2"]

[tool.ruff.lint]
select = [
  "E",    # pycodestyle
  "F",    # pyflakes
  "I",    # isort
  "T201", # print
]

[tool.mypy]
disallow_untyped_defs = "True"
exclude = ["notebooks", "examples", "example_data", "langchain_core/pydantic"]

[tool.coverage.run]
omit = ["tests/*"]

[build-system]
requires = ["poetry-core>=1.0.0"]
build-backend = "poetry.core.masonry.api"

[tool.pytest.ini_options]
# --strict-markers will raise errors on unknown marks.
# https://docs.pytest.org/en/7.1.x/how-to/mark.html#raising-errors-on-unknown-marks
#
# https://docs.pytest.org/en/7.1.x/reference/reference.html
# --strict-config       any warnings encountered while parsing the `pytest`
#                       section of the configuration file raise errors.
#
# https://github.com/tophat/syrupy
# --snapshot-warn-unused    Prints a warning on unused snapshots rather than fail the test suite.
addopts = "--snapshot-warn-unused --strict-markers --strict-config --durations=5"
# Registering custom markers.
# https://docs.pytest.org/en/7.1.x/example/markers.html#registering-markers
markers = [
  "requires: mark tests as requiring a specific library",
  "asyncio: mark tests as requiring asyncio",
  "compile: mark placeholder test used to compile integration tests without running them",
]
asyncio_mode = "auto"<|MERGE_RESOLUTION|>--- conflicted
+++ resolved
@@ -1,10 +1,6 @@
 [tool.poetry]
 name = "langchain-core"
-<<<<<<< HEAD
-version = "0.1.47rc1"
-=======
 version = "0.1.52"
->>>>>>> 080af0ec
 description = "Building applications with LLMs through composability"
 authors = []
 license = "MIT"
