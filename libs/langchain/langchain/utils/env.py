from langchain_core.utils.env import get_from_dict_or_env, get_from_env

<<<<<<< HEAD

def get_from_dict_or_env(
    data: Dict[str, Any], key: str, env_key: str, default: Optional[str] = None
) -> str:
    """Get a value from a dictionary or an environment variable."""
    if key in data and data[key]:
        return data[key]
    else:
        return get_from_env(key, env_key, default=default)


def get_from_env(key: str, env_key: str, default: Optional[str] = None) -> str:
    """Get a value from a dictionary or an environment variable."""
    if env_key in os.environ and os.environ[env_key]:
        return os.environ[env_key]
    elif default is not None:
        return default
    else:
        raise ValueError(
            f"Did not find {key}, please add an environment variable"
            f" `{env_key}` which contains it, or pass"
            f"  `{key}` as a named parameter."
        )


from typing import overload


@overload
def get_from_value_or_env(
    value: Optional[str],
    env_key: str,
    *,
    allow_none: bool = False,
    default: Optional[str] = None,
) -> str:
    ...


@overload
def get_from_value_or_env(
    value: Optional[str],
    env_key: str,
    *,
    allow_none: bool = True,
    default: Optional[str] = None,
) -> Optional[str]:
    ...


def get_from_value_or_env(
    value: Optional[str],
    env_key: str,
    *,
    allow_none: bool = False,
    default: Optional[str] = None,
) -> str:
    """Get the value or the environment corresponding variable.

    Args:
        value: The value to check.
        env_key: The environment variable to check if the value is None.
        default: The default value to use if value is None and the environment does
                 not contain the given key.
        allow_none: Whether to allow None as a value or not. If not, an error will be
                    raised if the value is None.
    """
    if value is not None:
        return value
    elif env_key in os.environ and os.environ[env_key]:
        return os.environ[env_key]
    elif default is not None:
        return default
    elif allow_none:
        return None
    else:
        raise ValueError(
            f"Did not find {env_key}, please add an environment variable"
            f" `{env_key}` which contains it, or pass a value for via the init"
        )
=======
__all__ = ["get_from_dict_or_env", "get_from_env"]
>>>>>>> a2d30428
<|MERGE_RESOLUTION|>--- conflicted
+++ resolved
@@ -1,86 +1,2 @@
 from langchain_core.utils.env import get_from_dict_or_env, get_from_env
-
-<<<<<<< HEAD
-
-def get_from_dict_or_env(
-    data: Dict[str, Any], key: str, env_key: str, default: Optional[str] = None
-) -> str:
-    """Get a value from a dictionary or an environment variable."""
-    if key in data and data[key]:
-        return data[key]
-    else:
-        return get_from_env(key, env_key, default=default)
-
-
-def get_from_env(key: str, env_key: str, default: Optional[str] = None) -> str:
-    """Get a value from a dictionary or an environment variable."""
-    if env_key in os.environ and os.environ[env_key]:
-        return os.environ[env_key]
-    elif default is not None:
-        return default
-    else:
-        raise ValueError(
-            f"Did not find {key}, please add an environment variable"
-            f" `{env_key}` which contains it, or pass"
-            f"  `{key}` as a named parameter."
-        )
-
-
-from typing import overload
-
-
-@overload
-def get_from_value_or_env(
-    value: Optional[str],
-    env_key: str,
-    *,
-    allow_none: bool = False,
-    default: Optional[str] = None,
-) -> str:
-    ...
-
-
-@overload
-def get_from_value_or_env(
-    value: Optional[str],
-    env_key: str,
-    *,
-    allow_none: bool = True,
-    default: Optional[str] = None,
-) -> Optional[str]:
-    ...
-
-
-def get_from_value_or_env(
-    value: Optional[str],
-    env_key: str,
-    *,
-    allow_none: bool = False,
-    default: Optional[str] = None,
-) -> str:
-    """Get the value or the environment corresponding variable.
-
-    Args:
-        value: The value to check.
-        env_key: The environment variable to check if the value is None.
-        default: The default value to use if value is None and the environment does
-                 not contain the given key.
-        allow_none: Whether to allow None as a value or not. If not, an error will be
-                    raised if the value is None.
-    """
-    if value is not None:
-        return value
-    elif env_key in os.environ and os.environ[env_key]:
-        return os.environ[env_key]
-    elif default is not None:
-        return default
-    elif allow_none:
-        return None
-    else:
-        raise ValueError(
-            f"Did not find {env_key}, please add an environment variable"
-            f" `{env_key}` which contains it, or pass a value for via the init"
-        )
-=======
-__all__ = ["get_from_dict_or_env", "get_from_env"]
->>>>>>> a2d30428
+__all__ = ["get_from_dict_or_env", "get_from_env"]