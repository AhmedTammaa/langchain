--- conflicted
+++ resolved
@@ -125,15 +125,12 @@
         self._endpoint = _get_endpoint()
         self._headers = _get_headers()
         self.tenant_id = _get_tenant_id()
-<<<<<<< HEAD
         self.example_id: Optional[str] = None
-=======
 
     def _get_session_create(
         self, name: Optional[str] = None, **kwargs: Any
     ) -> TracerSessionBase:
         return TracerSessionV2Base(name=name, extra=kwargs, tenant_id=self.tenant_id)
->>>>>>> f16e413c
 
     def _persist_session(self, session_create: TracerSessionBase) -> TracerSessionV2:
         """Persist a session."""
@@ -220,10 +217,7 @@
             session_id=session.id,
             run_type=run_type,
             parent_run_id=run.parent_uuid,
-<<<<<<< HEAD
             reference_example_id=self.example_id,
-=======
->>>>>>> f16e413c
             child_runs=[self._convert_run(child) for child in child_runs],
         )
 
