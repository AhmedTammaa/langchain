"""Loader that loads PDF files."""
import json
import logging
import os
import tempfile
import time
from abc import ABC
from io import StringIO
from pathlib import Path
<<<<<<< HEAD
from typing import Any, Iterator, List, Optional
=======
from typing import Any, Iterator, List, Optional, Mapping
>>>>>>> e7c34a1f
from urllib.parse import urlparse

import requests

from langchain.docstore.document import Document
from langchain.document_loaders.base import BaseLoader
from langchain.document_loaders.blob_loaders import Blob
from langchain.document_loaders.parsers.pdf import (
    PDFMinerParser,
    PyMuPDFParser,
    PyPDFium2Parser,
    PyPDFParser,
)
from langchain.document_loaders.unstructured import UnstructuredFileLoader
from langchain.utils import get_from_dict_or_env

logger = logging.getLogger(__file__)


class UnstructuredPDFLoader(UnstructuredFileLoader):
    """Loader that uses unstructured to load PDF files."""

    def _get_elements(self) -> List:
        from unstructured.partition.pdf import partition_pdf

        return partition_pdf(filename=self.file_path, **self.unstructured_kwargs)


class BasePDFLoader(BaseLoader, ABC):
    """Base loader class for PDF files.

    Defaults to check for local file, but if the file is a web path, it will download it
    to a temporary file, and use that, then clean up the temporary file after completion
    """

    def __init__(self, file_path: str):
        """Initialize with file path."""
        self.file_path = file_path
        self.web_path = None
        if "~" in self.file_path:
            self.file_path = os.path.expanduser(self.file_path)

        # If the file is a web path, download it to a temporary file, and use that
        if not os.path.isfile(self.file_path) and self._is_valid_url(self.file_path):
            r = requests.get(self.file_path)

            if r.status_code != 200:
                raise ValueError(
                    "Check the url of your file; returned status code %s"
                    % r.status_code
                )

            self.web_path = self.file_path
            self.temp_file = tempfile.NamedTemporaryFile()
            self.temp_file.write(r.content)
            self.file_path = self.temp_file.name
        elif not os.path.isfile(self.file_path):
            raise ValueError("File path %s is not a valid file or url" % self.file_path)

    def __del__(self) -> None:
        if hasattr(self, "temp_file"):
            self.temp_file.close()

    @staticmethod
    def _is_valid_url(url: str) -> bool:
        """Check if the url is valid."""
        parsed = urlparse(url)
        return bool(parsed.netloc) and bool(parsed.scheme)

    @property
    def source(self) -> str:
        return self.web_path if self.web_path is not None else self.file_path


class OnlinePDFLoader(BasePDFLoader):
    """Loader that loads online PDFs."""

    def load(self) -> List[Document]:
        """Load documents."""
        loader = UnstructuredPDFLoader(str(self.file_path))
        return loader.load()


class PyPDFLoader(BasePDFLoader):
    """Loads a PDF with pypdf and chunks at character level.

    Loader also stores page numbers in metadatas.
    """

    def __init__(self, file_path: str) -> None:
        """Initialize with file path."""
        try:
            import pypdf  # noqa:F401
        except ImportError:
            raise ValueError(
                "pypdf package not found, please install it with " "`pip install pypdf`"
            )
        self.parser = PyPDFParser()
        super().__init__(file_path)

    def load(self) -> List[Document]:
        """Load given path as pages."""
        return list(self.lazy_load())

    def lazy_load(
        self,
    ) -> Iterator[Document]:
        """Lazy load given path as pages."""
        blob = Blob.from_path(self.file_path)
        yield from self.parser.parse(blob)


class PyPDFium2Loader(BasePDFLoader):
    """Loads a PDF with pypdfium2 and chunks at character level."""

    def __init__(self, file_path: str):
        """Initialize with file path."""
        super().__init__(file_path)
        self.parser = PyPDFium2Parser()

    def load(self) -> List[Document]:
        """Load given path as pages."""
        return list(self.lazy_load())

    def lazy_load(
        self,
    ) -> Iterator[Document]:
        """Lazy load given path as pages."""
        blob = Blob.from_path(self.file_path)
        yield from self.parser.parse(blob)


class PyPDFDirectoryLoader(BaseLoader):
    """Loads a directory with PDF files with pypdf and chunks at character level.

    Loader also stores page numbers in metadatas.
    """

    def __init__(
        self,
        path: str,
        glob: str = "**/[!.]*.pdf",
        silent_errors: bool = False,
        load_hidden: bool = False,
        recursive: bool = False,
    ):
        self.path = path
        self.glob = glob
        self.load_hidden = load_hidden
        self.recursive = recursive
        self.silent_errors = silent_errors

    @staticmethod
    def _is_visible(path: Path) -> bool:
        return not any(part.startswith(".") for part in path.parts)

    def load(self) -> List[Document]:
        p = Path(self.path)
        docs = []
        items = p.rglob(self.glob) if self.recursive else p.glob(self.glob)
        for i in items:
            if i.is_file():
                if self._is_visible(i.relative_to(p)) or self.load_hidden:
                    try:
                        loader = PyPDFLoader(str(i))
                        sub_docs = loader.load()
                        for doc in sub_docs:
                            doc.metadata["source"] = str(i)
                        docs.extend(sub_docs)
                    except Exception as e:
                        if self.silent_errors:
                            logger.warning(e)
                        else:
                            raise e
        return docs


class PDFMinerLoader(BasePDFLoader):
    """Loader that uses PDFMiner to load PDF files."""

    def __init__(self, file_path: str) -> None:
        """Initialize with file path."""
        try:
            from pdfminer.high_level import extract_text  # noqa:F401
        except ImportError:
            raise ValueError(
                "`pdfminer` package not found, please install it with "
                "`pip install pdfminer.six`"
            )

        super().__init__(file_path)
        self.parser = PDFMinerParser()

    def load(self) -> List[Document]:
        """Eagerly load the content."""
        return list(self.lazy_load())

    def lazy_load(
        self,
    ) -> Iterator[Document]:
        """Lazily lod documents."""
        blob = Blob.from_path(self.file_path)
        yield from self.parser.parse(blob)


class PDFMinerPDFasHTMLLoader(BasePDFLoader):
    """Loader that uses PDFMiner to load PDF files as HTML content."""

    def __init__(self, file_path: str):
        """Initialize with file path."""
        try:
            from pdfminer.high_level import extract_text_to_fp  # noqa:F401
        except ImportError:
            raise ValueError(
                "`pdfminer` package not found, please install it with "
                "`pip install pdfminer.six`"
            )

        super().__init__(file_path)

    def load(self) -> List[Document]:
        """Load file."""
        from pdfminer.high_level import extract_text_to_fp
        from pdfminer.layout import LAParams
        from pdfminer.utils import open_filename

        output_string = StringIO()
        with open_filename(self.file_path, "rb") as fp:
            extract_text_to_fp(
                fp,  # type: ignore[arg-type]
                output_string,
                codec="",
                laparams=LAParams(),
                output_type="html",
            )
        metadata = {"source": self.file_path}
        return [Document(page_content=output_string.getvalue(), metadata=metadata)]


class PyMuPDFLoader(BasePDFLoader):
    """Loader that uses PyMuPDF to load PDF files."""

    def __init__(self, file_path: str) -> None:
        """Initialize with file path."""
        try:
            import fitz  # noqa:F401
        except ImportError:
            raise ValueError(
                "`PyMuPDF` package not found, please install it with "
                "`pip install pymupdf`"
            )

        super().__init__(file_path)

    def load(self, **kwargs: Optional[Any]) -> List[Document]:
        """Load file."""

        parser = PyMuPDFParser(text_kwargs=kwargs)
        blob = Blob.from_path(self.file_path)
        return parser.parse(blob)


# MathpixPDFLoader implementation taken largely from Daniel Gross's:
# https://gist.github.com/danielgross/3ab4104e14faccc12b49200843adab21
class MathpixPDFLoader(BasePDFLoader):
    def __init__(
        self,
        file_path: str,
        processed_file_format: str = "mmd",
        max_wait_time_seconds: int = 500,
        should_clean_pdf: bool = False,
        **kwargs: Any,
    ) -> None:
        super().__init__(file_path)
        self.mathpix_api_key = get_from_dict_or_env(
            kwargs, "mathpix_api_key", "MATHPIX_API_KEY"
        )
        self.mathpix_api_id = get_from_dict_or_env(
            kwargs, "mathpix_api_id", "MATHPIX_API_ID"
        )
        self.processed_file_format = processed_file_format
        self.max_wait_time_seconds = max_wait_time_seconds
        self.should_clean_pdf = should_clean_pdf

    @property
    def headers(self) -> dict:
        return {"app_id": self.mathpix_api_id, "app_key": self.mathpix_api_key}

    @property
    def url(self) -> str:
        return "https://api.mathpix.com/v3/pdf"

    @property
    def data(self) -> dict:
        options = {"conversion_formats": {self.processed_file_format: True}}
        return {"options_json": json.dumps(options)}

    def send_pdf(self) -> str:
        with open(self.file_path, "rb") as f:
            files = {"file": f}
            response = requests.post(
                self.url, headers=self.headers, files=files, data=self.data
            )
        response_data = response.json()
        if "pdf_id" in response_data:
            pdf_id = response_data["pdf_id"]
            return pdf_id
        else:
            raise ValueError("Unable to send PDF to Mathpix.")

    def wait_for_processing(self, pdf_id: str) -> None:
        url = self.url + "/" + pdf_id
        for _ in range(0, self.max_wait_time_seconds, 5):
            response = requests.get(url, headers=self.headers)
            response_data = response.json()
            status = response_data.get("status", None)

            if status == "completed":
                return
            elif status == "error":
                raise ValueError("Unable to retrieve PDF from Mathpix")
            else:
                print(f"Status: {status}, waiting for processing to complete")
                time.sleep(5)
        raise TimeoutError

    def get_processed_pdf(self, pdf_id: str) -> str:
        self.wait_for_processing(pdf_id)
        url = f"{self.url}/{pdf_id}.{self.processed_file_format}"
        response = requests.get(url, headers=self.headers)
        return response.content.decode("utf-8")

    def clean_pdf(self, contents: str) -> str:
        contents = "\n".join(
            [line for line in contents.split("\n") if not line.startswith("![]")]
        )
        # replace \section{Title} with # Title
        contents = contents.replace("\\section{", "# ").replace("}", "")
        # replace the "\" slash that Mathpix adds to escape $, %, (, etc.
        contents = (
            contents.replace(r"\$", "$")
            .replace(r"\%", "%")
            .replace(r"\(", "(")
            .replace(r"\)", ")")
        )
        return contents

    def load(self) -> List[Document]:
        pdf_id = self.send_pdf()
        contents = self.get_processed_pdf(pdf_id)
        if self.should_clean_pdf:
            contents = self.clean_pdf(contents)
        metadata = {"source": self.source, "file_path": self.source}
        return [Document(page_content=contents, metadata=metadata)]


class PDFPlumberLoader(BasePDFLoader):
    """Loader that uses PDFPlumber to load PDF files."""

    def __init__(
        self,
        file_path: str,
        text_kwargs: Mapping[str, Any] = {"x_tolerance": 3, "y_tolerance": 3},
        word_kwargs: Mapping[str, Any] = {"x_tolerance": 3, "y_tolerance": 3},
        image_kwargs: Mapping[str, Any] = {"resolution": None},
    ):
        """Initialize with file path."""
        try:
            import pdfplumber  # noqa:F401
        except ImportError:
            raise ValueError(
                "PDFPlumber package not found, please install it with "
                "`pip install pdfplumber`"
            )

        super().__init__(file_path)
        self.text_kwargs = text_kwargs
        self.word_kwargs = word_kwargs
        self.image_kwargs = image_kwargs

    def load(self) -> List[Document]:
        """Load file."""
        import pdfplumber

        doc = pdfplumber.open(self.file_path)
        file_path = self.source

        return [
            Document(
                page_content=page.extract_text(**self.text_kwargs).encode("utf-8"),
                metadata=dict(
                    {
                        "source": file_path,
                        "file_path": file_path,
                        "page_number": page.page_number,
                        "total_pages": len(doc.pages),
                    },
                    **{
                        k: doc.metadata[k]
                        for k in doc.metadata
                        if type(doc.metadata[k]) in [str, int]
                    },
                ),
            )
            for page in doc.pages
        ]

    def annotate_and_load(self, save_path: str) -> List[Document]:
        """Annotate/save pdf file using pdfplumber's visual debudding and load file."""
        import pdfplumber

        path = Path(save_path)
        path.mkdir(exist_ok=True, parents=True)
        doc = pdfplumber.open(self.file_path)
        file_path = self.source

        # get annotated PIL.Images
        annotated_imgs = []
        for page in doc.pages:
            im = page.to_image(**self.image_kwargs)
            annotated_imgs.append(
                im.draw_rects(page.extract_words(**self.word_kwargs)).annotated
            )
        # save as ranamed pdf
        file_name = Path(self.file_path).stem
        annotated_imgs[0].save(
            str(path / "{}_annotated.pdf".format(file_name)),
            save_all=True,
            append_images=annotated_imgs[1:],
        )

        return [
            Document(
                page_content=page.extract_text(**self.text_kwargs).encode("utf-8"),
                metadata=dict(
                    {
                        "source": file_path,
                        "file_path": file_path,
                        "page_number": page.page_number,
                        "total_pages": len(doc.pages),
                    },
                    **{
                        k: doc.metadata[k]
                        for k in doc.metadata
                        if type(doc.metadata[k]) in [str, int]
                    },
                ),
            )
            for page in doc.pages
        ]<|MERGE_RESOLUTION|>--- conflicted
+++ resolved
@@ -7,11 +7,7 @@
 from abc import ABC
 from io import StringIO
 from pathlib import Path
-<<<<<<< HEAD
-from typing import Any, Iterator, List, Optional
-=======
-from typing import Any, Iterator, List, Optional, Mapping
->>>>>>> e7c34a1f
+from typing import Any, Iterator, List, Mapping, Optional
 from urllib.parse import urlparse
 
 import requests
