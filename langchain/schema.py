"""Common schema objects."""
from __future__ import annotations

import warnings
from abc import ABC, abstractmethod
from copy import deepcopy
from dataclasses import dataclass
from inspect import signature
from typing import (
    TYPE_CHECKING,
    Any,
    Dict,
    Generic,
    List,
    NamedTuple,
    Optional,
    Sequence,
    TypeVar,
    Union,
)
from uuid import UUID

from pydantic import BaseModel, Field, root_validator

from langchain.load.serializable import Serializable

if TYPE_CHECKING:
    from langchain.callbacks.manager import (
        AsyncCallbackManagerForRetrieverRun,
        CallbackManagerForRetrieverRun,
        Callbacks,
    )

RUN_KEY = "__run"


def get_buffer_string(
    messages: Sequence[BaseMessage], human_prefix: str = "Human", ai_prefix: str = "AI"
) -> str:
    """Convert sequence of Messages to strings and concatenate them into one string.

    Args:
        messages: Messages to be converted to strings.
        human_prefix: The prefix to prepend to contents of HumanMessages.
        ai_prefix: THe prefix to prepend to contents of AIMessages.

    Returns:
        A single string concatenation of all input messages.

    Example:
        .. code-block:: python

            from langchain.schema import AIMessage, HumanMessage

            messages = [
                HumanMessage(content="Hi, how are you?"),
                AIMessage(content="Good, how are you?"),
            ]
            get_buffer_string(messages)
            # -> "Human: Hi, how are you?\nAI: Good, how are you?"
    """
    string_messages = []
    for m in messages:
        if isinstance(m, HumanMessage):
            role = human_prefix
        elif isinstance(m, AIMessage):
            role = ai_prefix
        elif isinstance(m, SystemMessage):
            role = "System"
        elif isinstance(m, FunctionMessage):
            role = "Function"
        elif isinstance(m, ChatMessage):
            role = m.role
        else:
            raise ValueError(f"Got unsupported message type: {m}")
        message = f"{role}: {m.content}"
        if isinstance(m, AIMessage) and "function_call" in m.additional_kwargs:
            message += f"{m.additional_kwargs['function_call']}"
        string_messages.append(message)

    return "\n".join(string_messages)


@dataclass
class AgentAction:
    """A full description of an action for an ActionAgent to execute."""

    tool: str
    """The name of the Tool to execute."""
    tool_input: Union[str, dict]
    """The input to pass in to the Tool."""
    log: str
    """Additional information to log about the action."""


class AgentFinish(NamedTuple):
    """The final return value of an ActionAgent."""

    return_values: dict
    """Dictionary of return values."""
    log: str
    """Additional information to log about the return value"""


class Generation(Serializable):
    """A single text generation output."""

    text: str
    """Generated text output."""

    generation_info: Optional[Dict[str, Any]] = None
    """Raw response from the provider. May include things like the 
        reason for finishing or token log probabilities.
    """
    # TODO: add log probs as separate attribute

    @property
    def lc_serializable(self) -> bool:
        """Whether this class is LangChain serializable."""
        return True


class BaseMessage(Serializable):
    """The base abstract Message class.

    Messages are the inputs and outputs of ChatModels.
    """

    content: str
    """The string contents of the message."""

    additional_kwargs: dict = Field(default_factory=dict)
    """Any additional information."""

    @property
    @abstractmethod
    def type(self) -> str:
        """Type of the Message, used for serialization."""

    @property
    def lc_serializable(self) -> bool:
        """Whether this class is LangChain serializable."""
        return True


class HumanMessage(BaseMessage):
    """A Message from a human."""

    example: bool = False
    """Whether this Message is being passed in to the model as part of an example 
        conversation.
    """

    @property
    def type(self) -> str:
        """Type of the message, used for serialization."""
        return "human"


class AIMessage(BaseMessage):
    """A Message from an AI."""

    example: bool = False
    """Whether this Message is being passed in to the model as part of an example 
        conversation.
    """

    @property
    def type(self) -> str:
        """Type of the message, used for serialization."""
        return "ai"


class SystemMessage(BaseMessage):
    """A Message for priming AI behavior, usually passed in as the first of a sequence
    of input messages.
    """

    @property
    def type(self) -> str:
        """Type of the message, used for serialization."""
        return "system"


class FunctionMessage(BaseMessage):
    """A Message for passing the result of executing a function back to a model."""

    name: str
    """The name of the function that was executed."""

    @property
    def type(self) -> str:
        """Type of the message, used for serialization."""
        return "function"


class ChatMessage(BaseMessage):
    """A Message that can be assigned an arbitrary speaker (i.e. role)."""

    role: str
    """The speaker / role of the Message."""

    @property
    def type(self) -> str:
        """Type of the message, used for serialization."""
        return "chat"


def _message_to_dict(message: BaseMessage) -> dict:
    return {"type": message.type, "data": message.dict()}


def messages_to_dict(messages: Sequence[BaseMessage]) -> List[dict]:
    """Convert a sequence of Messages to a list of dictionaries.

    Args:
        messages: Sequence of messages (as BaseMessages) to convert.

    Returns:
        List of messages as dicts.
    """
    return [_message_to_dict(m) for m in messages]


def _message_from_dict(message: dict) -> BaseMessage:
    _type = message["type"]
    if _type == "human":
        return HumanMessage(**message["data"])
    elif _type == "ai":
        return AIMessage(**message["data"])
    elif _type == "system":
        return SystemMessage(**message["data"])
    elif _type == "chat":
        return ChatMessage(**message["data"])
    else:
        raise ValueError(f"Got unexpected type: {_type}")


def messages_from_dict(messages: List[dict]) -> List[BaseMessage]:
    """Convert a sequence of messages from dicts to Message objects.

    Args:
        messages: Sequence of messages (as dicts) to convert.

    Returns:
        List of messages (BaseMessages).
    """
    return [_message_from_dict(m) for m in messages]


class ChatGeneration(Generation):
    """A single chat generation output."""

    text: str = ""
    """*SHOULD NOT BE SET DIRECTLY* The text contents of the output message."""
    message: BaseMessage
    """The message output by the chat model."""

    @root_validator
    def set_text(cls, values: Dict[str, Any]) -> Dict[str, Any]:
        """Set the text attribute to be the contents of the message."""
        values["text"] = values["message"].content
        return values


class RunInfo(BaseModel):
    """Class that contains metadata for a single execution of a Chain or model."""

    run_id: UUID
    """A unique identifier for the model or chain run."""


class ChatResult(BaseModel):
    """Class that contains all results for a single chat model call."""

    generations: List[ChatGeneration]
    """List of the chat generations. This is a List because an input can have multiple 
        candidate generations.
    """
    llm_output: Optional[dict] = None
    """For arbitrary LLM provider specific output."""


class LLMResult(BaseModel):
    """Class that contains all results for a batched LLM call."""

    generations: List[List[Generation]]
    """List of generated outputs. This is a List[List[]] because
    each input could have multiple candidate generations."""
    llm_output: Optional[dict] = None
    """Arbitrary LLM provider-specific output."""
    run: Optional[List[RunInfo]] = None
    """List of metadata info for model call for each input."""

    def flatten(self) -> List[LLMResult]:
        """Flatten generations into a single list.

        Unpack List[List[Generation]] -> List[LLMResult] where each returned LLMResult
            contains only a single Generation. If token usage information is available,
            it is kept only for the LLMResult corresponding to the top-choice
            Generation, to avoid over-counting of token usage downstream.

        Returns:
            List of LLMResults where each returned LLMResult contains a single
                Generation.
        """
        llm_results = []
        for i, gen_list in enumerate(self.generations):
            # Avoid double counting tokens in OpenAICallback
            if i == 0:
                llm_results.append(
                    LLMResult(
                        generations=[gen_list],
                        llm_output=self.llm_output,
                    )
                )
            else:
                if self.llm_output is not None:
                    llm_output = deepcopy(self.llm_output)
                    llm_output["token_usage"] = dict()
                else:
                    llm_output = None
                llm_results.append(
                    LLMResult(
                        generations=[gen_list],
                        llm_output=llm_output,
                    )
                )
        return llm_results

    def __eq__(self, other: object) -> bool:
        """Check for LLMResult equality by ignoring any metadata related to runs."""
        if not isinstance(other, LLMResult):
            return NotImplemented
        return (
            self.generations == other.generations
            and self.llm_output == other.llm_output
        )


class PromptValue(Serializable, ABC):
    """Base abstract class for inputs to any language model.

    PromptValues can be converted to both LLM (pure text-generation) inputs and
        ChatModel inputs.
    """

    @abstractmethod
    def to_string(self) -> str:
        """Return prompt value as string."""

    @abstractmethod
    def to_messages(self) -> List[BaseMessage]:
        """Return prompt as a list of Messages."""


class BaseMemory(Serializable, ABC):
    """Base abstract class for memory in Chains.

    Memory refers to state in Chains. Memory can be used to store information about
        past executions of a Chain and inject that information into the inputs of
        future executions of the Chain. For example, for conversational Chains Memory
        can be used to store conversations and automatically add them to future model
        prompts so that the model has the necessary context to respond coherently to
        the latest input.

    Example:
        .. code-block:: python

            class SimpleMemory(BaseMemory):
                memories: Dict[str, Any] = dict()

                @property
                def memory_variables(self) -> List[str]:
                    return list(self.memories.keys())

                def load_memory_variables(self, inputs: Dict[str, Any]) -> Dict[str, str]:
                    return self.memories

                def save_context(self, inputs: Dict[str, Any], outputs: Dict[str, str]) -> None:
                    pass

                def clear(self) -> None:
                    pass
    """  # noqa: E501

    class Config:
        """Configuration for this pydantic object."""

        arbitrary_types_allowed = True

    @property
    @abstractmethod
    def memory_variables(self) -> List[str]:
        """The string keys this memory class will add to chain inputs."""

    @abstractmethod
    def load_memory_variables(self, inputs: Dict[str, Any]) -> Dict[str, Any]:
        """Return key-value pairs given the text input to the chain."""

    @abstractmethod
    def save_context(self, inputs: Dict[str, Any], outputs: Dict[str, str]) -> None:
        """Save the context of this chain run to memory."""

    @abstractmethod
    def clear(self) -> None:
        """Clear memory contents."""


class BaseChatMessageHistory(ABC):
    """Abstract base class for storing chat message history.

    See `ChatMessageHistory` for default implementation.

    Example:
        .. code-block:: python

            class FileChatMessageHistory(BaseChatMessageHistory):
                storage_path:  str
                session_id: str

               @property
               def messages(self):
                   with open(os.path.join(storage_path, session_id), 'r:utf-8') as f:
                       messages = json.loads(f.read())
                    return messages_from_dict(messages)

               def add_message(self, message: BaseMessage) -> None:
                   messages = self.messages.append(_message_to_dict(message))
                   with open(os.path.join(storage_path, session_id), 'w') as f:
                       json.dump(f, messages)

               def clear(self):
                   with open(os.path.join(storage_path, session_id), 'w') as f:
                       f.write("[]")
    """

    messages: List[BaseMessage]
    """A list of Messages stored in-memory."""

    def add_user_message(self, message: str) -> None:
        """Convenience method for adding a human message string to the store.

        Args:
            message: The string contents of a human message.
        """
        self.add_message(HumanMessage(content=message))

    def add_ai_message(self, message: str) -> None:
        """Convenience method for adding an AI message string to the store.

        Args:
            message: The string contents of an AI message.
        """
        self.add_message(AIMessage(content=message))

    # TODO: Make this an abstractmethod.
    def add_message(self, message: BaseMessage) -> None:
        """Add a Message object to the store.

        Args:
            message: A BaseMessage object to store.
        """
        raise NotImplementedError

    @abstractmethod
    def clear(self) -> None:
        """Remove all messages from the store"""


class Document(Serializable):
    """Class for storing a piece of text and associated metadata."""

    page_content: str
    """String text."""
    metadata: dict = Field(default_factory=dict)
    """Arbitrary metadata about the page content (e.g., source, relationships to other
        documents, etc.).
    """


class BaseRetriever(ABC):
<<<<<<< HEAD
    """Abstract base class for a Document retrieval system.

    A retrieval system is defined as something that can take string queries and return
        the most 'relevant' Documents from some source.

    Example:
        .. code-block:: python

            class TFIDFRetriever(BaseRetriever, BaseModel):
                vectorizer: Any
                docs: List[Document]
                tfidf_array: Any
                k: int = 4

                class Config:
                    arbitrary_types_allowed = True

                def get_relevant_documents(self, query: str) -> List[Document]:
                    from sklearn.metrics.pairwise import cosine_similarity

                    # Ip -- (n_docs,x), Op -- (n_docs,n_Feats)
                    query_vec = self.vectorizer.transform([query])
                    # Op -- (n_docs,1) -- Cosine Sim with each doc
                    results = cosine_similarity(self.tfidf_array, query_vec).reshape((-1,))
                    return [self.docs[i] for i in results.argsort()[-self.k :][::-1]]

                async def aget_relevant_documents(self, query: str) -> List[Document]:
                    raise NotImplementedError

    """  # noqa: E501
=======
    """Base interface for a retriever."""

    _new_arg_supported: bool = False
    _expects_other_args: bool = False

    def __init_subclass__(cls, **kwargs: Any) -> None:
        super().__init_subclass__(**kwargs)
        # Version upgrade for old retrievers that implemented the public
        # methods directly.
        if cls.get_relevant_documents != BaseRetriever.get_relevant_documents:
            warnings.warn(
                "Retrievers must implement abstract `_get_relevant_documents` method"
                " instead of `get_relevant_documents`",
                DeprecationWarning,
            )
            swap = cls.get_relevant_documents
            cls.get_relevant_documents = (  # type: ignore[assignment]
                BaseRetriever.get_relevant_documents
            )
            cls._get_relevant_documents = swap  # type: ignore[assignment]
        if (
            hasattr(cls, "aget_relevant_documents")
            and cls.aget_relevant_documents != BaseRetriever.aget_relevant_documents
        ):
            warnings.warn(
                "Retrievers must implement abstract `_aget_relevant_documents` method"
                " instead of `aget_relevant_documents`",
                DeprecationWarning,
            )
            aswap = cls.aget_relevant_documents
            cls.aget_relevant_documents = (  # type: ignore[assignment]
                BaseRetriever.aget_relevant_documents
            )
            cls._aget_relevant_documents = aswap  # type: ignore[assignment]
        parameters = signature(cls._get_relevant_documents).parameters
        cls._new_arg_supported = parameters.get("run_manager") is not None
        # If a V1 retriever broke the interface and expects additional arguments
        cls._expects_other_args = (not cls._new_arg_supported) and len(parameters) > 2
>>>>>>> 0498dad5

    @abstractmethod
    def _get_relevant_documents(
        self, query: str, *, run_manager: CallbackManagerForRetrieverRun, **kwargs: Any
    ) -> List[Document]:
        """Get documents relevant to a query.
        Args:
<<<<<<< HEAD
            query: String to find relevant documents for.

=======
            query: string to find relevant documents for
            run_manager: The callbacks handler to use
>>>>>>> 0498dad5
        Returns:
            List of relevant documents
        """

    @abstractmethod
    async def _aget_relevant_documents(
        self,
        query: str,
        *,
        run_manager: AsyncCallbackManagerForRetrieverRun,
        **kwargs: Any,
    ) -> List[Document]:
        """Asynchronously get documents relevant to a query.
        Args:
            query: string to find relevant documents for
            run_manager: The callbacks handler to use
        Returns:
            List of relevant documents
        """

    def get_relevant_documents(
        self, query: str, *, callbacks: Callbacks = None, **kwargs: Any
    ) -> List[Document]:
        """Retrieve documents relevant to a query.
        Args:
<<<<<<< HEAD
            query: String to find relevant documents for
=======
            query: string to find relevant documents for
            callbacks: Callback manager or list of callbacks
        Returns:
            List of relevant documents
        """
        from langchain.callbacks.manager import CallbackManager
>>>>>>> 0498dad5

        callback_manager = CallbackManager.configure(
            callbacks, None, verbose=kwargs.get("verbose", False)
        )
        run_manager = callback_manager.on_retriever_start(
            query,
            **kwargs,
        )
        try:
            if self._new_arg_supported:
                result = self._get_relevant_documents(
                    query, run_manager=run_manager, **kwargs
                )
            elif self._expects_other_args:
                result = self._get_relevant_documents(query, **kwargs)
            else:
                result = self._get_relevant_documents(query)  # type: ignore[call-arg]
        except Exception as e:
            run_manager.on_retriever_error(e)
            raise e
        else:
            run_manager.on_retriever_end(
                result,
                **kwargs,
            )
            return result

    async def aget_relevant_documents(
        self, query: str, *, callbacks: Callbacks = None, **kwargs: Any
    ) -> List[Document]:
        """Asynchronously get documents relevant to a query.
        Args:
            query: string to find relevant documents for
            callbacks: Callback manager or list of callbacks
        Returns:
            List of relevant documents
        """
        from langchain.callbacks.manager import AsyncCallbackManager

        callback_manager = AsyncCallbackManager.configure(
            callbacks, None, verbose=kwargs.get("verbose", False)
        )
        run_manager = await callback_manager.on_retriever_start(
            query,
            **kwargs,
        )
        try:
            if self._new_arg_supported:
                result = await self._aget_relevant_documents(
                    query, run_manager=run_manager, **kwargs
                )
            elif self._expects_other_args:
                result = await self._aget_relevant_documents(query, **kwargs)
            else:
                result = await self._aget_relevant_documents(
                    query,  # type: ignore[call-arg]
                )
        except Exception as e:
            await run_manager.on_retriever_error(e)
            raise e
        else:
            await run_manager.on_retriever_end(
                result,
                **kwargs,
            )
            return result


# For backwards compatibility
Memory = BaseMemory

T = TypeVar("T")


class BaseLLMOutputParser(Serializable, ABC, Generic[T]):
    """Abstract base class for parsing the outputs of a model."""

    @abstractmethod
    def parse_result(self, result: List[Generation]) -> T:
        """Parse a list of candidate model Generations into a specific format.

        Args:
            result: A list of Generations to be parsed. The Generations are assumed
                to be different candidate outputs for a single model input.

        Returns:
            Structured output.
        """


class BaseOutputParser(BaseLLMOutputParser, ABC, Generic[T]):
    """Class to parse the output of an LLM call.

    Output parsers help structure language model responses.

    Example:
        .. code-block:: python

            class BooleanOutputParser(BaseOutputParser[bool]):
                true_val: str = "YES"
                false_val: str = "NO"

                def parse(self, text: str) -> bool:
                    cleaned_text = text.strip().upper()
                    if cleaned_text not in (self.true_val.upper(), self.false_val.upper()):
                        raise OutputParserException(
                            f"BooleanOutputParser expected output value to either be "
                            f"{self.true_val} or {self.false_val} (case-insensitive). "
                            f"Received {cleaned_text}."
                        )
                    return cleaned_text == self.true_val.upper()

                    @property
                    def _type(self) -> str:
                            return "boolean_output_parser"
    """  # noqa: E501

    def parse_result(self, result: List[Generation]) -> T:
        """Parse a list of candidate model Generations into a specific format.

        The return value is parsed from only the first Generation in the result, which
            is assumed to be the highest-likelihood Generation.

        Args:
            result: A list of Generations to be parsed. The Generations are assumed
                to be different candidate outputs for a single model input.

        Returns:
            Structured output.
        """
        return self.parse(result[0].text)

    @abstractmethod
    def parse(self, text: str) -> T:
        """Parse a single string model output into some structure.

        Args:
            text: String output of language model.

        Returns:
            Structured output.
        """

    # TODO: rename 'completion' -> 'text'.
    def parse_with_prompt(self, completion: str, prompt: PromptValue) -> Any:
        """Parse the output of an LLM call with the input prompt for context.

        The prompt is largely provided in the event the OutputParser wants
        to retry or fix the output in some way, and needs information from
        the prompt to do so.

        Args:
            completion: String output of language model.
            prompt: Input PromptValue.

        Returns:
            Structured output
        """
        return self.parse(completion)

    def get_format_instructions(self) -> str:
        """Instructions on how the LLM output should be formatted."""
        raise NotImplementedError

    @property
    def _type(self) -> str:
        """Return the output parser type for serialization."""
        raise NotImplementedError(
            f"_type property is not implemented in class {self.__class__.__name__}."
            " This is required for serialization."
        )

    def dict(self, **kwargs: Any) -> Dict:
        """Return dictionary representation of output parser."""
        output_parser_dict = super().dict(**kwargs)
        output_parser_dict["_type"] = self._type
        return output_parser_dict


class NoOpOutputParser(BaseOutputParser[str]):
    """'No operation' OutputParser that returns the text as is."""

    @property
    def lc_serializable(self) -> bool:
        """Whether the class LangChain serializable."""
        return True

    @property
    def _type(self) -> str:
        """Return the output parser type for serialization."""
        return "default"

    def parse(self, text: str) -> str:
        """Returns the input text with no changes."""
        return text


class OutputParserException(ValueError):
    """Exception that output parsers should raise to signify a parsing error.

    This exists to differentiate parsing errors from other code or execution errors
    that also may arise inside the output parser. OutputParserExceptions will be
    available to catch and handle in ways to fix the parsing error, while other
    errors will be raised.

    Args:
        error: The error that's being re-raised or an error message.
        observation: String explanation of error which can be passed to a
            model to try and remediate the issue.
        llm_output: String model output which is error-ing.
        send_to_llm: Whether to send the observation and llm_output back to an Agent
            after an OutputParserException has been raised. This gives the underlying
            model driving the agent the context that the previous output was improperly
            structured, in the hopes that it will update the output to the correct
            format.
    """

    def __init__(
        self,
        error: Any,
        observation: Optional[str] = None,
        llm_output: Optional[str] = None,
        send_to_llm: bool = False,
    ):
        super(OutputParserException, self).__init__(error)
        if send_to_llm:
            if observation is None or llm_output is None:
                raise ValueError(
                    "Arguments 'observation' & 'llm_output'"
                    " are required if 'send_to_llm' is True"
                )
        self.observation = observation
        self.llm_output = llm_output
        self.send_to_llm = send_to_llm


class BaseDocumentTransformer(ABC):
    """Abstract base class for document transformation systems.

    A document transformation system takes a sequence of Documents and returns a
    sequence of transformed Documents.

    Example:
        .. code-block:: python

            class EmbeddingsRedundantFilter(BaseDocumentTransformer, BaseModel):
                embeddings: Embeddings
                similarity_fn: Callable = cosine_similarity
                similarity_threshold: float = 0.95

                class Config:
                    arbitrary_types_allowed = True

                def transform_documents(
                    self, documents: Sequence[Document], **kwargs: Any
                ) -> Sequence[Document]:
                    stateful_documents = get_stateful_documents(documents)
                    embedded_documents = _get_embeddings_from_stateful_docs(
                        self.embeddings, stateful_documents
                    )
                    included_idxs = _filter_similar_embeddings(
                        embedded_documents, self.similarity_fn, self.similarity_threshold
                    )
                    return [stateful_documents[i] for i in sorted(included_idxs)]

                async def atransform_documents(
                    self, documents: Sequence[Document], **kwargs: Any
                ) -> Sequence[Document]:
                    raise NotImplementedError

    """  # noqa: E501

    @abstractmethod
    def transform_documents(
        self, documents: Sequence[Document], **kwargs: Any
    ) -> Sequence[Document]:
        """Transform a list of documents.

        Args:
            documents: A sequence of Documents to be transformed.

        Returns:
            A list of transformed Documents.
        """

    @abstractmethod
    async def atransform_documents(
        self, documents: Sequence[Document], **kwargs: Any
    ) -> Sequence[Document]:
        """Asynchronously transform a list of documents.

        Args:
            documents: A sequence of Documents to be transformed.

        Returns:
            A list of transformed Documents.
        """<|MERGE_RESOLUTION|>--- conflicted
+++ resolved
@@ -480,7 +480,6 @@
 
 
 class BaseRetriever(ABC):
-<<<<<<< HEAD
     """Abstract base class for a Document retrieval system.
 
     A retrieval system is defined as something that can take string queries and return
@@ -511,8 +510,6 @@
                     raise NotImplementedError
 
     """  # noqa: E501
-=======
-    """Base interface for a retriever."""
 
     _new_arg_supported: bool = False
     _expects_other_args: bool = False
@@ -550,7 +547,6 @@
         cls._new_arg_supported = parameters.get("run_manager") is not None
         # If a V1 retriever broke the interface and expects additional arguments
         cls._expects_other_args = (not cls._new_arg_supported) and len(parameters) > 2
->>>>>>> 0498dad5
 
     @abstractmethod
     def _get_relevant_documents(
@@ -558,13 +554,8 @@
     ) -> List[Document]:
         """Get documents relevant to a query.
         Args:
-<<<<<<< HEAD
             query: String to find relevant documents for.
-
-=======
-            query: string to find relevant documents for
-            run_manager: The callbacks handler to use
->>>>>>> 0498dad5
+            run_manager: The callbacks handler to use.
         Returns:
             List of relevant documents
         """
@@ -590,16 +581,12 @@
     ) -> List[Document]:
         """Retrieve documents relevant to a query.
         Args:
-<<<<<<< HEAD
-            query: String to find relevant documents for
-=======
-            query: string to find relevant documents for
-            callbacks: Callback manager or list of callbacks
+            query: String to find relevant documents for.
+            callbacks: Callback manager or list of callbacks.
         Returns:
             List of relevant documents
         """
         from langchain.callbacks.manager import CallbackManager
->>>>>>> 0498dad5
 
         callback_manager = CallbackManager.configure(
             callbacks, None, verbose=kwargs.get("verbose", False)
